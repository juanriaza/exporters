--- conflicted
+++ resolved
@@ -63,13 +63,9 @@
                                                               project=project)
         self.bucket = client.bucket(bucket_name)
         self.logger.info('GStorageWriter has been initiated.'
-<<<<<<< HEAD
                          'Writing to {}'.format
                          (self._blob_url(bucket_name, self.filebase.filebase_template)))
-=======
-                         'Writing to {}'.format(self._blob_url(bucket_name, self.filebase)))
         self.set_metadata('files_written', [])
->>>>>>> 6a7557d3
 
     def _blob_url(self, bucket_name, blob_name):
         return 'https://storage.cloud.google.com/{}/{}'.format(bucket_name, blob_name)
