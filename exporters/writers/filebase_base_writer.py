import datetime
import hashlib
import os
import re
import uuid

import six

from exporters.write_buffer import ItemsGroupFilesHandler
from exporters.writers.base_writer import BaseWriter

MD5_FILE_NAME = 'md5checksum.md5'


def md5_for_file(f, block_size=2**20):
    md5 = hashlib.md5()
    while True:
        data = f.read(block_size)
        if not data:
            break
        md5.update(data)
    return md5.hexdigest()


class Filebase(object):
    def __init__(self, filebase):
        self.raw_filebase = filebase
        self.date_formatted_filebase = self._get_date_formatted_filebase()
        self.dirname, self.prefix = os.path.split(self.date_formatted_filebase)

    def _get_date_formatted_filebase(self):
        return datetime.datetime.now().strftime(self.raw_filebase)

<<<<<<< HEAD
    def get_dirname_with_group_info(self, group_info):
        normalized = [re.sub('\W', '_', s) for s in group_info]
        try:
            if normalized:
                dirname = self.dirname.format(groups=normalized)
            else:
                dirname = self.dirname.format(groups=[''])
            return dirname
        except KeyError as e:
            raise KeyError('filebase option should not contain {} key'.format(str(e)))

    def has_groups_info(self):
        return bool(re.findall('\{groups\[\d\]\}', self.date_formatted_filebase))

    def formatted_prefix(self, key, file_count):
        prefix_name = self.prefix.format(file_number=file_count, groups=key)
        if prefix_name == self.prefix:
            prefix_name += '{:04d}'.format(file_count)
        if key and not self.has_groups_info():
            prefix_name = '{}-{}'.format(prefix_name, ''.join(key))
        return prefix_name


class CustomNameItemsGroupFilesHandler(ItemsGroupFilesHandler):
=======
    def __init__(self, formatter, prefix, start_file_count=0, **kwargs):
        self.prefix = self._format_date(prefix)
        self.start_file_count = start_file_count
        super(CustomNameItemsGroupFilesHandler, self).__init__(formatter, **kwargs)
>>>>>>> 31e1791b

    def _get_new_path_name(self, key):
        """Build a filename for a new file for a given group,
        considering the existing file count for it and the prefix
        configured in filebase.

        To ensure unique file names per group, it will use directories
        with unique names for buffers of the same group
        """
        group_files = self.grouping_info[key]['group_file']
        group_folder = self._get_group_folder(group_files)
        current_file_count = len(group_files) + self.start_file_count
        name_without_ext = self.filebase.formatted_prefix(key, current_file_count)
        filename = '{}.{}'.format(name_without_ext, self.file_extension)
        return os.path.join(group_folder, filename)

    def _get_group_folder(self, group_files):
        if group_files:
            return os.path.dirname(group_files[0])

        group_folder = os.path.join(self.tmp_folder, str(uuid.uuid4()))
        os.mkdir(group_folder)
        return group_folder

    def _format_date(self, value, date=None):
        if date is None:
            date = datetime.datetime.now()
        return date.strftime(value)

    def initialize(self, *args, **kwargs):
        self.filebase = kwargs.get('filebase')
        self.start_file_count = kwargs.get('start_file_count', 0)


class FilebaseBaseWriter(BaseWriter):
    """
    This writer is a base writer providing common methods to all file based writers

    - filebase
        Path to store the exported files

    """
    supported_options = {
        'filebase': {'type': six.string_types},
        'start_file_count': {'type': int, 'default': 0},
        'generate_md5': {'type': bool, 'default': False}
    }

    def __init__(self, *args, **kwargs):
        super(FilebaseBaseWriter, self).__init__(*args, **kwargs)
        self.filebase = Filebase(self.read_option('filebase'))
        self.set_metadata('effective_filebase', self.filebase.date_formatted_filebase)
        self.written_files = {}
        self.md5_file_name = None
        self.last_written_file = None
        self.generate_md5 = self.read_option('generate_md5')
        self.write_buffer.initialize_items_group_files_handler(
                filebase=self.filebase,
                start_file_count=self.read_option('start_file_count'))

    def _items_group_files_handler(self):
        return CustomNameItemsGroupFilesHandler(self.export_formatter)

    def write(self, path, key, file_name=False):
        """
        Receive path to temp dump file and group key, and write it to the proper location.
        """
        raise NotImplementedError

    def get_file_suffix(self, path, prefix):
        """
        This method is a fallback to provide valid random filenames
        """
        return str(uuid.uuid4())

    def create_filebase_name(self, group_info, extension='gz', file_name=None):
        """
        Return tuple of resolved destination folder name and file name
        """
        dirname = self.filebase.get_dirname_with_group_info(group_info)
        if not file_name:
            file_name = self.filebase.prefix + '.' + extension
        return dirname, file_name

    def _get_md5(self, path):
        with open(path, 'r') as f:
            return md5_for_file(f)

    def _write_current_buffer_for_group_key(self, key):
        write_info = self.write_buffer.pack_buffer(key)
<<<<<<< HEAD
        compressed_path = write_info.get('compressed_path')
=======
        compressed_path = write_info['compressed_path']

>>>>>>> 31e1791b
        self.write(compressed_path,
                   self.write_buffer.grouping_info[key]['membership'],
                   file_name=os.path.basename(compressed_path))
        write_info['md5'] = self._get_md5(compressed_path)
        self.logger.info(
            'Checksum for file {}: {}'.format(compressed_path, write_info['md5']))
        self.written_files[self.last_written_file] = write_info

        self.write_buffer.clean_tmp_files(write_info)
        self.write_buffer.add_new_buffer_for_group(key)

    def finish_writing(self):
        super(FilebaseBaseWriter, self).finish_writing()
        if self.generate_md5:
            try:
                with open(MD5_FILE_NAME, 'a') as f:
                    for file_name, write_info in self.written_files.iteritems():
                        write_info = self.written_files[file_name]
                        f.write('{} {}'.format(write_info['md5'], file_name)+'\n')
                self.write_buffer.set_metadata_for_file(
                    MD5_FILE_NAME, size=os.path.getsize(MD5_FILE_NAME))
                self.write(MD5_FILE_NAME, None, file_name=MD5_FILE_NAME)
            finally:
                os.remove(MD5_FILE_NAME)<|MERGE_RESOLUTION|>--- conflicted
+++ resolved
@@ -31,7 +31,6 @@
     def _get_date_formatted_filebase(self):
         return datetime.datetime.now().strftime(self.raw_filebase)
 
-<<<<<<< HEAD
     def get_dirname_with_group_info(self, group_info):
         normalized = [re.sub('\W', '_', s) for s in group_info]
         try:
@@ -56,12 +55,6 @@
 
 
 class CustomNameItemsGroupFilesHandler(ItemsGroupFilesHandler):
-=======
-    def __init__(self, formatter, prefix, start_file_count=0, **kwargs):
-        self.prefix = self._format_date(prefix)
-        self.start_file_count = start_file_count
-        super(CustomNameItemsGroupFilesHandler, self).__init__(formatter, **kwargs)
->>>>>>> 31e1791b
 
     def _get_new_path_name(self, key):
         """Build a filename for a new file for a given group,
@@ -152,12 +145,8 @@
 
     def _write_current_buffer_for_group_key(self, key):
         write_info = self.write_buffer.pack_buffer(key)
-<<<<<<< HEAD
         compressed_path = write_info.get('compressed_path')
-=======
-        compressed_path = write_info['compressed_path']
 
->>>>>>> 31e1791b
         self.write(compressed_path,
                    self.write_buffer.grouping_info[key]['membership'],
                    file_name=os.path.basename(compressed_path))
