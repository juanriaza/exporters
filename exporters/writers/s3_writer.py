from collections import Counter
from contextlib import closing
import datetime
from exporters.default_retries import retry_long
from exporters.progress_callback import BotoDownloadProgress
from exporters.writers.base_writer import InconsistentWriteState
from exporters.writers.filebase_base_writer import FilebaseBaseWriter

DEFAULT_BUCKET_REGION = 'us-east-1'


class S3Writer(FilebaseBaseWriter):
    """
    Writes items to S3 bucket. It is a File Based writer, so it has filebase
    option available

        - bucket (str)
            Name of the bucket to write the items to.

        - aws_access_key_id (str)
            Public acces key to the s3 bucket.

        - aws_secret_access_key (str)
            Secret access key to the s3 bucket.

        - filebase (str)
            Base path to store the items in the bucket.

        - aws_region (str)
            AWS region to connect to.

        - save_metadata (bool)
            Save key's items count as metadata. Default: True

        - filebase
            Path to store the exported files
    """
    supported_options = {
        'bucket': {'type': basestring},
        'aws_access_key_id': {'type': basestring, 'env_fallback': 'EXPORTERS_S3WRITER_AWS_LOGIN'},
        'aws_secret_access_key': {'type': basestring, 'env_fallback': 'EXPORTERS_S3WRITER_AWS_SECRET'},
        'aws_region': {'type': basestring, 'default': None},
        'save_pointer': {'type': basestring, 'default': None},
        'save_metadata': {'type': bool, 'default': True, 'required': False}
    }

    def __init__(self, options, *args, **kwargs):
        import boto

        super(S3Writer, self).__init__(options, *args, **kwargs)
        access_key = self.read_option('aws_access_key_id')
        secret_key = self.read_option('aws_secret_access_key')
        self.aws_region = self.read_option('aws_region')
        bucket_name = self.read_option('bucket')
        self.logger.info('Starting S3Writer for bucket: %s' % bucket_name)

        if self.aws_region is None:
            self.aws_region = self._get_bucket_location(access_key, secret_key,
                                                        bucket_name)

        self.conn = boto.s3.connect_to_region(self.aws_region,
                                              aws_access_key_id=access_key,
                                              aws_secret_access_key=secret_key)
        self.bucket = self.conn.get_bucket(bucket_name, validate=False)
        self.save_metadata = self.read_option('save_metadata')
        self.logger.info('S3Writer has been initiated.'
                         'Writing to s3://{}/{}'.format(self.bucket.name, self.filebase))
<<<<<<< HEAD
        self.writer_metadata['files_counter'] = Counter()
        self.writer_metadata['keys_written'] = []
=======
        self.set_metadata('files_counter', Counter())
>>>>>>> b2985e06

    def _get_bucket_location(self, access_key, secret_key, bucket):
        import boto
        try:
            conn = boto.connect_s3(access_key, secret_key)
            return conn.get_bucket(bucket).get_location() or DEFAULT_BUCKET_REGION
        except:
            return DEFAULT_BUCKET_REGION

    def _update_metadata(self, dump_path, key_name):
        buffer_info = self.write_buffer.metadata[dump_path]
        key_info = {
            'key_name': key_name,
            'size': buffer_info['size'],
            'number_of_records': buffer_info['number_of_records']
        }
        self.writer_metadata['keys_written'].append(key_info)

    def _get_total_count(self, dump_path):
        return self.write_buffer.get_metadata(dump_path, 'number_of_records') or 0

    def _ensure_proper_key_permissions(self, key):
        from boto.exception import S3ResponseError
        try:
            key.set_acl('bucket-owner-full-control')
        except S3ResponseError:
            self.logger.warning('We have no READ_ACP/WRITE_ACP permissions')

    @retry_long
    def _write_s3_key(self, dump_path, key_name):
        from boto.utils import compute_md5
        destination = 's3://{}/{}'.format(self.bucket.name, key_name)
        self.logger.info('Start uploading {} to {}'.format(dump_path, destination))
        with closing(self.bucket.new_key(key_name)) as key, open(dump_path, 'r') as f:
            md5 = compute_md5(f)
            if self.save_metadata:
                key.set_metadata('total', self._get_total_count(dump_path))
                key.set_metadata('md5', md5)
            progress = BotoDownloadProgress(self.logger)
            key.set_contents_from_file(f, cb=progress, md5=md5)
            self._ensure_proper_key_permissions(key)
        self.last_written_file = destination
        self.logger.info('Saved {}'.format(destination))

    def write(self, dump_path, group_key=None, file_name=None):
        if group_key is None:
            group_key = []
        filebase_path, file_name = self.create_filebase_name(group_key, file_name=file_name)
        key_name = filebase_path + '/' + file_name
        self._write_s3_key(dump_path, key_name)
<<<<<<< HEAD
        self.writer_metadata['files_counter'][filebase_path] += 1
        self._update_metadata(dump_path, key_name)
=======
        self.get_metadata('files_counter')[filebase_path] += 1
>>>>>>> b2985e06

    @retry_long
    def _write_s3_pointer(self, save_pointer, filebase):
        with closing(self.bucket.new_key(save_pointer)) as key:
            key.set_contents_from_string(filebase)

    def _update_last_pointer(self):
        save_pointer = self.read_option('save_pointer')
        filebase = self.read_option('filebase')
        filebase = filebase.format(date=datetime.datetime.now())
        filebase = datetime.datetime.now().strftime(filebase)
        self._write_s3_pointer(save_pointer, filebase)

    def close(self):
        """
        Called to clean all possible tmp files created during the process.
        """
        if self.read_option('save_pointer'):
            self._update_last_pointer()
        super(S3Writer, self).close()

    def get_file_suffix(self, path, prefix):
        number_of_keys = self.get_metadata('files_counter').get(path, 0)
        suffix = '{}'.format(str(number_of_keys))
        return suffix

    def _check_write_consistency(self):
        from boto.exception import S3ResponseError
        for key_info in self.writer_metadata['keys_written']:
            try:
                key = self.bucket.get_key(key_info['key_name'])
                if not key:
                    raise InconsistentWriteState('Key {} not found in bucket'.format(key_info['key_name']))
                if str(key.content_length) != str(key_info['size']):
                    raise InconsistentWriteState('Key {} has unexpected size. (expected {} - got {})'.format(
                            key_info['key_name'], key_info['size'], key.content_length))
                if self.save_metadata:
                    if str(key.get_metadata('total')) != str(key_info['number_of_records']):
                        raise InconsistentWriteState(
                                'Unexpected number of records for key {}. (expected {} - got {})'.format(
                                        key_info['key_name'], key_info['number_of_records'],
                                        key.get_metadata('total')))
            except S3ResponseError:
                self.logger.warning(
                        'Skipping consistency check for key {}. Probably due to lack of read permissions'.format(
                                key_info['key_name']))
        self.logger.info('Consistency check passed')<|MERGE_RESOLUTION|>--- conflicted
+++ resolved
@@ -65,12 +65,7 @@
         self.save_metadata = self.read_option('save_metadata')
         self.logger.info('S3Writer has been initiated.'
                          'Writing to s3://{}/{}'.format(self.bucket.name, self.filebase))
-<<<<<<< HEAD
-        self.writer_metadata['files_counter'] = Counter()
-        self.writer_metadata['keys_written'] = []
-=======
         self.set_metadata('files_counter', Counter())
->>>>>>> b2985e06
 
     def _get_bucket_location(self, access_key, secret_key, bucket):
         import boto
@@ -87,7 +82,9 @@
             'size': buffer_info['size'],
             'number_of_records': buffer_info['number_of_records']
         }
-        self.writer_metadata['keys_written'].append(key_info)
+        keys_written = self.get_metadata('keys_written')
+        keys_written.append(key_info)
+        self.set_metadata('keys_written', keys_written)
 
     def _get_total_count(self, dump_path):
         return self.write_buffer.get_metadata(dump_path, 'number_of_records') or 0
@@ -121,12 +118,8 @@
         filebase_path, file_name = self.create_filebase_name(group_key, file_name=file_name)
         key_name = filebase_path + '/' + file_name
         self._write_s3_key(dump_path, key_name)
-<<<<<<< HEAD
-        self.writer_metadata['files_counter'][filebase_path] += 1
         self._update_metadata(dump_path, key_name)
-=======
         self.get_metadata('files_counter')[filebase_path] += 1
->>>>>>> b2985e06
 
     @retry_long
     def _write_s3_pointer(self, save_pointer, filebase):
