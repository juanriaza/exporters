import os
import re
import boto
import datetime
from retrying import retry
from exporters.writers.base_writer import BaseWriter
import uuid


class S3Writer(BaseWriter):
    """
    Writes items to S3 bucket.

    Needed parameters:

        - bucket (str)
            Name of the bucket to write the items to.

        - aws_access_key_id (str)
            Public acces key to the s3 bucket.

        - aws_secret_access_key (str)
            Secret access key to the s3 bucket.

        - filebase (str)
            Base path to store the items in the bucket.

        - aws_region (str)
            AWS region to connect to.
    """
    parameters = {
        'bucket': {'type': basestring},
        'aws_access_key_id': {'type': basestring},
        'aws_secret_access_key': {'type': basestring},
        'filebase': {'type': basestring},
        'aws_region': {'type': basestring, 'default': 'us-east-1'},
    }

<<<<<<< HEAD
    def __init__(self, options):
        super(S3Writer, self).__init__(options)
        self.conn = boto.connect_s3(self.read_option('aws_access_key_id'), self.read_option('aws_secret_access_key'))
=======
    def __init__(self, options, settings):
        super(S3Writer, self).__init__(options, settings)
        access_key = self.read_option('aws_access_key_id')
        secret_key = self.read_option('aws_secret_access_key')
        aws_region = self.read_option('aws_region')

        self.conn = boto.s3.connect_to_region(aws_region,
                                              aws_access_key_id=access_key,
                                              aws_secret_access_key=secret_key)
>>>>>>> 75fae7ac
        self.bucket = self.conn.get_bucket(self.read_option('bucket'))
        self.filebase = self.read_option('filebase').format(datetime.datetime.now())
        self.logger.info('S3Writer has been initiated. Writing to s3://{}{}'.format(self.bucket, self.filebase))

    @retry(wait_exponential_multiplier=500, wait_exponential_max=10000, stop_max_attempt_number=10)
    def write(self, dump_path, group_key=None):
        if group_key is None:
            group_key = []
        normalized = [re.sub('\W', '_', s) for s in group_key]
        destination_path = os.path.join(self.filebase, os.path.sep.join(normalized))
        key_name = '{}/{}_{}.{}'.format(destination_path, 'ds_dump', uuid.uuid4(), 'gz')
        key = self.bucket.new_key(key_name)
        self.logger.debug('Uploading predump file')
        with open(dump_path, 'r') as f:
            key.set_contents_from_file(f)
        key.close()
        self.logger.debug('Saved {} to s3://{}/{}'.format(dump_path, self.read_option('bucket'), key_name))<|MERGE_RESOLUTION|>--- conflicted
+++ resolved
@@ -36,11 +36,6 @@
         'aws_region': {'type': basestring, 'default': 'us-east-1'},
     }
 
-<<<<<<< HEAD
-    def __init__(self, options):
-        super(S3Writer, self).__init__(options)
-        self.conn = boto.connect_s3(self.read_option('aws_access_key_id'), self.read_option('aws_secret_access_key'))
-=======
     def __init__(self, options, settings):
         super(S3Writer, self).__init__(options, settings)
         access_key = self.read_option('aws_access_key_id')
@@ -50,7 +45,6 @@
         self.conn = boto.s3.connect_to_region(aws_region,
                                               aws_access_key_id=access_key,
                                               aws_secret_access_key=secret_key)
->>>>>>> 75fae7ac
         self.bucket = self.conn.get_bucket(self.read_option('bucket'))
         self.filebase = self.read_option('filebase').format(datetime.datetime.now())
         self.logger.info('S3Writer has been initiated. Writing to s3://{}{}'.format(self.bucket, self.filebase))
