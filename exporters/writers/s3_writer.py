--- conflicted
+++ resolved
@@ -24,15 +24,9 @@
     """
     supported_options = {
         'bucket': {'type': basestring},
-<<<<<<< HEAD
-        'aws_access_key_id': {'type': basestring},
-        'aws_secret_access_key': {'type': basestring},
-        'aws_region': {'type': basestring, 'default': None},
-=======
         'aws_access_key_id': {'type': basestring, 'env_fallback': 'EXPORTERS_S3WRITER_AWS_LOGIN'},
         'aws_secret_access_key': {'type': basestring, 'env_fallback': 'EXPORTERS_S3WRITER_AWS_SECRET'},
-        'aws_region': {'type': basestring, 'default': 'us-east-1'},
->>>>>>> da0e6d93
+        'aws_region': {'type': basestring, 'default': None},
     }
 
     def __init__(self, options):
