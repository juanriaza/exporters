import os
from collections import Counter
from contextlib import closing, contextmanager
import six
from exporters.default_retries import retry_long
from exporters.progress_callback import BotoDownloadProgress
from exporters.utils import CHUNK_SIZE, split_file, calculate_multipart_etag
from exporters.writers.base_writer import InconsistentWriteState
from exporters.writers.filebase_base_writer import FilebaseBaseWriter


DEFAULT_BUCKET_REGION = 'us-east-1'


@contextmanager
def multipart_upload(bucket, key_name):
    mp = bucket.initiate_multipart_upload(key_name)
    try:
        yield mp
        mp.complete_upload()
    except:
        mp.cancel_upload()
        raise


def should_use_multipart_upload(path):
        return os.path.getsize(path) > CHUNK_SIZE


class S3Writer(FilebaseBaseWriter):
    """
    Writes items to S3 bucket. It is a File Based writer, so it has filebase
    option available

        - bucket (str)
            Name of the bucket to write the items to.

        - aws_access_key_id (str)
            Public acces key to the s3 bucket.

        - aws_secret_access_key (str)
            Secret access key to the s3 bucket.

        - filebase (str)
            Base path to store the items in the bucket.

        - aws_region (str)
            AWS region to connect to.

        - save_metadata (bool)
            Save key's items count as metadata. Default: True

        - filebase
            Path to store the exported files
    """
    supported_options = {
        'bucket': {'type': six.string_types},
        'aws_access_key_id': {
            'type': six.string_types,
            'env_fallback': 'EXPORTERS_S3WRITER_AWS_LOGIN'
        },
        'aws_secret_access_key': {
            'type': six.string_types,
            'env_fallback': 'EXPORTERS_S3WRITER_AWS_SECRET'
        },
        'aws_region': {'type': six.string_types, 'default': None},
        'save_pointer': {'type': six.string_types, 'default': None},
        'save_metadata': {'type': bool, 'default': True, 'required': False}
    }

    def __init__(self, options, *args, **kwargs):
        import boto
        super(S3Writer, self).__init__(options, *args, **kwargs)
        access_key = self.read_option('aws_access_key_id')
        secret_key = self.read_option('aws_secret_access_key')
        self.aws_region = self.read_option('aws_region')
        bucket_name = self.read_option('bucket')
        self.logger.info('Starting S3Writer for bucket: %s' % bucket_name)

        if self.aws_region is None:
            self.aws_region = self._get_bucket_location(access_key, secret_key,
                                                        bucket_name)

        self.conn = boto.s3.connect_to_region(self.aws_region,
                                              aws_access_key_id=access_key,
                                              aws_secret_access_key=secret_key)
        self.bucket = self.conn.get_bucket(bucket_name, validate=False)
        self.save_metadata = self.read_option('save_metadata')
        self.logger.info('S3Writer has been initiated.'
                         'Writing to s3://{}/{}'.format(self.bucket.name, self.filebase))
        self.set_metadata('files_counter', Counter())
        self.set_metadata('keys_written', [])

    def _get_bucket_location(self, access_key, secret_key, bucket):
        import boto
        try:
            conn = boto.connect_s3(access_key, secret_key)
            return conn.get_bucket(bucket).get_location() or DEFAULT_BUCKET_REGION
        except:
            return DEFAULT_BUCKET_REGION

    def _update_metadata(self, dump_path, key_name):
        buffer_info = self.write_buffer.metadata[dump_path]
        key_info = {
            'key_name': key_name,
            'size': buffer_info['size'],
            'number_of_records': buffer_info['number_of_records']
        }
        keys_written = self.get_metadata('keys_written')
        keys_written.append(key_info)
        self.set_metadata('keys_written', keys_written)

    def _get_total_count(self, dump_path):
        return self.write_buffer.get_metadata(dump_path, 'number_of_records') or 0

    def _ensure_proper_key_permissions(self, key):
        from boto.exception import S3ResponseError
        try:
            key.set_acl('bucket-owner-full-control')
        except S3ResponseError:
            self.logger.warning('We have no READ_ACP/WRITE_ACP permissions')

    def _set_key_metadata(self, key, metadata):
        from boto.exception import S3ResponseError
        try:
            for name, value in metadata.iteritems():
                key.set_metadata(name, value)
        except S3ResponseError:
            self.logger.warning(
                    'We have no READ_ACP/WRITE_ACP permissions, '
                    'so we could not add metadata info')

    def _save_metadata_for_key(self, key, dump_path, md5=None):
        from boto.exception import S3ResponseError
        from boto.utils import compute_md5
        try:
            key.set_metadata('total', self._get_total_count(dump_path))
            if md5:
                key.set_metadata('md5', md5)
            else:
                with open(dump_path, 'r') as f:
                    key.set_metadata('md5', compute_md5(f))
        except S3ResponseError:
            self.logger.warning(
                    'We have no READ_ACP/WRITE_ACP permissions, '
                    'so we could not add metadata info')

    @retry_long
<<<<<<< HEAD
    def _write_s3_key(self, dump_path, key_name):
        destination = 's3://{}/{}'.format(self.bucket.name, key_name)
        self.logger.info('Start uploading {} to {}'.format(dump_path, destination))
=======
    def _upload_small_file(self, dump_path, key_name):
        from boto.utils import compute_md5
>>>>>>> 87b4d734
        with closing(self.bucket.new_key(key_name)) as key, open(dump_path, 'r') as f:
            buffer_info = self.write_buffer.metadata[dump_path]
            md5 = key.get_md5_from_hexdigest(buffer_info['compressed_hash'])
            if self.save_metadata:
                self._save_metadata_for_key(key, dump_path, md5)
            progress = BotoDownloadProgress(self.logger)
            key.set_contents_from_file(f, cb=progress, md5=md5)
            self._ensure_proper_key_permissions(key)

    @retry_long
    def _upload_chunk(self, mp, chunk):
        mp.upload_part_from_file(chunk.bytes, part_num=chunk.number)

    def _upload_large_file(self, dump_path, key_name):
        self.logger.debug('Using multipart S3 uploader')
        with multipart_upload(self.bucket, key_name) as mp:
            for chunk in split_file(dump_path):
                self._upload_chunk(mp, chunk)
                self.logger.debug(
                        'Uploaded chunk number {}'.format(chunk.number))
        with closing(self.bucket.get_key(key_name)) as key:
            self._ensure_proper_key_permissions(key)
            if self.save_metadata:
                md5 = calculate_multipart_etag(dump_path, CHUNK_SIZE)
                self._save_metadata_for_key(key, dump_path, md5=md5)

    def _write_s3_key(self, dump_path, key_name):
        destination = 's3://{}/{}'.format(self.bucket.name, key_name)
        self.logger.info('Start uploading {} to {}'.format(dump_path, destination))
        if should_use_multipart_upload(dump_path):
            self._upload_large_file(dump_path, key_name)
        else:
            self._upload_small_file(dump_path, key_name)
        self.last_written_file = destination
        self.logger.info('Saved {}'.format(destination))

    def write(self, dump_path, group_key=None, file_name=None):
        if group_key is None:
            group_key = []
        filebase_path, file_name = self.create_filebase_name(group_key, file_name=file_name)
        key_name = filebase_path + '/' + file_name
        self._write_s3_key(dump_path, key_name)
        self._update_metadata(dump_path, key_name)
        self.get_metadata('files_counter')[filebase_path] += 1

    @retry_long
    def _write_s3_pointer(self, save_pointer, filebase):
        with closing(self.bucket.new_key(save_pointer)) as key:
            key.set_contents_from_string(filebase)

    def _update_last_pointer(self):
        save_pointer = self.read_option('save_pointer')
        filebase, _ = os.path.split(self.filebase)
        self._write_s3_pointer(save_pointer, filebase + '/')

    def close(self):
        """
        Called to clean all possible tmp files created during the process.
        """
        if self.read_option('save_pointer'):
            self._update_last_pointer()
        super(S3Writer, self).close()

    def get_file_suffix(self, path, prefix):
        number_of_keys = self.get_metadata('files_counter').get(path, 0)
        suffix = '{}'.format(str(number_of_keys))
        return suffix

    def _check_write_consistency(self):
        from boto.exception import S3ResponseError
        for key_info in self.get_metadata('keys_written'):
            try:
                key = self.bucket.get_key(key_info['key_name'])
                if not key:
                    raise InconsistentWriteState('Key {} not found in bucket'.format(
                        key_info['key_name']))
                if str(key.content_length) != str(key_info['size']):
                    raise InconsistentWriteState(
                        'Key {} has unexpected size. (expected {} - got {})'.format(
                            key_info['key_name'], key_info['size'], key.content_length))
                if self.save_metadata:
                    if str(key.get_metadata('total')) != str(key_info['number_of_records']):
                        raise InconsistentWriteState(
                            'Unexpected number of records for key {}. ('
                            'expected {} - got {})'.format(key_info['key_name'],
                                                           key_info['number_of_records'],
                                                           key.get_metadata('total')))
            except S3ResponseError:
                self.logger.warning(
                    'Skipping consistency check for key {}. Probably due to lack of '
                    'read permissions'.format(key_info['key_name']))
        self.logger.info('Consistency check passed')<|MERGE_RESOLUTION|>--- conflicted
+++ resolved
@@ -145,15 +145,7 @@
                     'We have no READ_ACP/WRITE_ACP permissions, '
                     'so we could not add metadata info')
 
-    @retry_long
-<<<<<<< HEAD
-    def _write_s3_key(self, dump_path, key_name):
-        destination = 's3://{}/{}'.format(self.bucket.name, key_name)
-        self.logger.info('Start uploading {} to {}'.format(dump_path, destination))
-=======
     def _upload_small_file(self, dump_path, key_name):
-        from boto.utils import compute_md5
->>>>>>> 87b4d734
         with closing(self.bucket.new_key(key_name)) as key, open(dump_path, 'r') as f:
             buffer_info = self.write_buffer.metadata[dump_path]
             md5 = key.get_md5_from_hexdigest(buffer_info['compressed_hash'])
