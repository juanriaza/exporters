import datetime
import os

from retrying import retry

from exporters.writers.filebase_base_writer import FilebaseBaseWriter


class FtpCreateDirsException(Exception):
    pass


class FTPWriter(FilebaseBaseWriter):
    """
    Writes items to FTP server.

        - host (str)
            Ftp server ip

        - port (int)
            Ftp port

        - ftp_user (str)
            Ftp user

        - ftp_password (str)
            Ftp password

        - filebase (str)
            Base path to store the items in.
    """
    supported_options = {
        'host': {'type': basestring},
<<<<<<< HEAD
        'port': {'type': int},
        'ftp_user': {'type': basestring, 'env_fallback': 'EXPORTERS_FTP_USER'},
        'ftp_password': {'type': basestring, 'env_fallback': 'EXPORTERS_FTP_PASSWORD'}
=======
        'port': {'type': int, 'default': 21},
        'ftp_user': {'type': basestring},
        'ftp_password': {'type': basestring}
>>>>>>> 1b2ce355
    }

    def __init__(self, options):
        super(FTPWriter, self).__init__(options)
        import ftplib
        self.ftp_host = self.read_option('host')
        self.ftp_port = self.read_option('port')
        self.ftp_user = self.read_option('ftp_user')
        self.ftp_password = self.read_option('ftp_password')
        self.filebase = self.read_option('filebase').format(datetime.datetime.now())
        self.ftp = ftplib.FTP()
        self.logger.info(
            'FTPWriter has been initiated. host: {}. port: {}. filebase: {}'.format(
                self.ftp_host, self.ftp_port,
                self.filebase))

    # TODO: Refactor recursivity
    def _create_target_dir_if_needed(self, target, depth_limit=20):
        """Creates the directory for the path given, recursively creating
        parent directories when needed"""
        if depth_limit <= 0:
            raise FtpCreateDirsException('Depth limit exceeded')

        target_dir = os.path.dirname(target)
        # target_dir = target
        parent_dir, dir_name = os.path.split(target_dir)

        parent_dir_ls = []
        try:
            parent_dir_ls = self.ftp.nlst(parent_dir)
        except:
            # Possibly a microsoft server
            # They throw exceptions when we try to ls non-existing folders
            pass

        parent_dir_files = [os.path.basename(d) for d in parent_dir_ls]
        if dir_name not in parent_dir_files:
            if parent_dir and target_dir != '/':
                self._create_target_dir_if_needed(target_dir, depth_limit=depth_limit - 1)
                self.logger.info('Will create dir: %s' % target)
                self.ftp.mkd(target)
            else:
                self.logger.info('Will create dir: %s' % target)
                self.ftp.mkd(target)
        else:
            try:
                self.logger.info('Will create dir: %s' % target)
                self.ftp.mkd(target)
            except:
                pass

    @retry(wait_exponential_multiplier=500, wait_exponential_max=10000,
           stop_max_attempt_number=10)
    def write(self, dump_path, group_key=None):
        if group_key is None:
            group_key = []
        filebase_path, filename = self.create_filebase_name(group_key)
        self.logger.info('Start uploading to {}'.format(dump_path))
        self.ftp.connect(self.ftp_host, self.ftp_port)
        self.ftp.login(self.ftp_user, self.ftp_password)
        self._create_target_dir_if_needed(filebase_path)
        self.ftp.storbinary('STOR %s' % (filebase_path + '/' + filename), open(dump_path))
        self.ftp.close()
        self.logger.info('Saved {}'.format(dump_path))<|MERGE_RESOLUTION|>--- conflicted
+++ resolved
@@ -31,15 +31,9 @@
     """
     supported_options = {
         'host': {'type': basestring},
-<<<<<<< HEAD
-        'port': {'type': int},
         'ftp_user': {'type': basestring, 'env_fallback': 'EXPORTERS_FTP_USER'},
-        'ftp_password': {'type': basestring, 'env_fallback': 'EXPORTERS_FTP_PASSWORD'}
-=======
+        'ftp_password': {'type': basestring, 'env_fallback': 'EXPORTERS_FTP_PASSWORD'},
         'port': {'type': int, 'default': 21},
-        'ftp_user': {'type': basestring},
-        'ftp_password': {'type': basestring}
->>>>>>> 1b2ce355
     }
 
     def __init__(self, options):
