--- conflicted
+++ resolved
@@ -39,14 +39,9 @@
         'filebase': {'type': basestring}
     }
 
-<<<<<<< HEAD
-    def __init__(self, options, settings):
-        import ftplib
-        super(FTPWriter, self).__init__(options, settings)
-=======
     def __init__(self, options):
         super(FTPWriter, self).__init__(options)
->>>>>>> 9fd7b6df
+        import ftplib
         self.ftp_host = self.read_option('host')
         self.ftp_port = self.read_option('port')
         self.ftp_user = self.read_option('ftp_user')
