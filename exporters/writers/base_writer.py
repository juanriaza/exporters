import hashlib
import json
import os
from exporters.write_buffer import WriteBuffer
from exporters.logger.base_logger import WriterLogger
from exporters.pipeline.base_pipeline_item import BasePipelineItem


class ItemsLimitReached(Exception):
    """
    This exception is thrown when the desired items number has been reached
    """


ITEMS_PER_BUFFER_WRITE = 500000
# Setting a default limit of 4Gb per file
SIZE_PER_BUFFER_WRITE = 4000000000


class BaseWriter(BasePipelineItem):
    """
    This module receives a batch and writes it where needed.
    """
    supported_options = {
        'items_per_buffer_write': {'type': int, 'default': ITEMS_PER_BUFFER_WRITE},
        'size_per_buffer_write': {'type': int, 'default': SIZE_PER_BUFFER_WRITE},
        'items_limit': {'type': int, 'default': 0},
        'file_info_path': {'type': basestring, 'default': None}
    }

    def __init__(self, options, *args, **kwargs):
        super(BaseWriter, self).__init__(options, *args, **kwargs)
        self.finished = False
        self.check_options()
        self.items_limit = self.read_option('items_limit')
        self.logger = WriterLogger({'log_level': options.get('log_level'),
                                    'logger_name': options.get('logger_name')})
        self.export_formatter = kwargs.get('export_formatter')
        items_per_buffer_write = self.read_option('items_per_buffer_write')
        size_per_buffer_write = self.read_option('size_per_buffer_write')
        self.write_buffer = WriteBuffer(items_per_buffer_write, size_per_buffer_write, self.export_formatter)
        self.writer_metadata = {
            'items_count': 0
        }
        self.file_info_path = self.read_option('file_info_path')
        if self.file_info_path:
            with open(self.file_info_path, 'w'):
                pass

    def write(self, path, key):
        """
        Receive path to temp dump file and group key, and write it to the proper location.
        """
        raise NotImplementedError

    def write_batch(self, batch):
        """
        Receives the batch and writes it. This method is usually called from a manager.
        """
        for item in batch:
            self.write_buffer.buffer(item)
            key = self.write_buffer.get_key_from_item(item)
            if self.write_buffer.should_write_buffer(key):
                self._write(key)
            self.increment_written_items()
            self._check_items_limit()
        self.stats.update(self.write_buffer.stats)

    def _check_items_limit(self):
        """
        Check if a writer has reached the items limit. If so, it raises an ItemsLimitReached
        exception
        """
        if self.items_limit and self.items_limit == self.writer_metadata['items_count']:
            self.stats.update(self.write_buffer.stats)
            raise ItemsLimitReached('Finishing job after items_limit reached:'
                                    ' {} items written.'.format(self.writer_metadata['items_count']))

    def flush(self):
        """
        This method trigers a key write.
        """
        for key in self.grouping_info.keys():
            self._write(key)

    def close(self):
        """
        Called to clean all possible tmp files created during the process.
        """
        if self.write_buffer is not None:
            self.write_buffer.close()
        self._check_write_consistency()

    @property
    def grouping_info(self):
        if self.write_buffer is not None:
            return self.write_buffer.grouping_info
        else:
            return {}

    def _check_write_consistency(self):
        """
        This should be overwridden if a write consistency check is needed
        """
        self.logger.warning('Not checking write consistency')

    def increment_written_items(self):
        self.writer_metadata['items_count'] += 1

    def _append_md5_info(self, write_info):
        file_name = self.writer_metadata['written_files'][-1]
        with open(file_name, 'r') as f:
            md5 = hashlib.md5(f.read()).hexdigest()
        with open(self.file_info_path, 'a') as f:
            f.write('{} {}'.format(md5, file_name)+'\n')

    def _write(self, key):
        write_info = self.write_buffer.pack_buffer(key)
        self.write(write_info.get('compressed_path'), self.write_buffer.grouping_info[key]['membership'])
<<<<<<< HEAD
        if self.file_info_path and self.writer_metadata.get('written_files'):
            self._append_md5_info(write_info)
        self.write_buffer.finish_buffer_write(key, write_info.get('compressed_path'))
=======
        self.write_buffer.clean_tmp_files(key, write_info.get('compressed_path'))
>>>>>>> 8be13c58
<|MERGE_RESOLUTION|>--- conflicted
+++ resolved
@@ -117,10 +117,6 @@
     def _write(self, key):
         write_info = self.write_buffer.pack_buffer(key)
         self.write(write_info.get('compressed_path'), self.write_buffer.grouping_info[key]['membership'])
-<<<<<<< HEAD
         if self.file_info_path and self.writer_metadata.get('written_files'):
             self._append_md5_info(write_info)
-        self.write_buffer.finish_buffer_write(key, write_info.get('compressed_path'))
-=======
-        self.write_buffer.clean_tmp_files(key, write_info.get('compressed_path'))
->>>>>>> 8be13c58
+        self.write_buffer.clean_tmp_files(key, write_info.get('compressed_path'))