from exporters.write_buffer import WriteBuffer
from exporters.file_handlers import JsonFileHandler, CSVFileHandler, XMLFileHandler
from exporters.logger.base_logger import WriterLogger
from exporters.pipeline.base_pipeline_item import BasePipelineItem


class ItemsLimitReached(Exception):
    """
    This exception is thrown when the desired items number has been reached
    """


ITEMS_PER_BUFFER_WRITE = 500000
SIZE_PER_BUFFER_WRITE = 0


class BaseWriter(BasePipelineItem):
    """
    This module receives a batch and writes it where needed.
    """
    supported_options = {
        'items_per_buffer_write': {'type': int, 'default': ITEMS_PER_BUFFER_WRITE},
        'size_per_buffer_write': {'type': int, 'default': SIZE_PER_BUFFER_WRITE},
        'items_limit': {'type': int, 'default': 0},
    }
    supported_file_extensions = {
        'xml': {
            'format': 'xml',
            'file_handler': XMLFileHandler
        },
        'json': {
            'format': 'jl',
            'file_handler': JsonFileHandler
        },
        'csv': {
            'format': 'csv',
            'file_handler': CSVFileHandler
        }
    }

    def __init__(self, options):
        super(BaseWriter, self).__init__(options)
        self.finished = False
        self.check_options()

        self.items_limit = self.read_option('items_limit')
        self.logger = WriterLogger({'log_level': options.get('log_level'),
                                    'logger_name': options.get('logger_name')})
<<<<<<< HEAD
        self.write_buffer = None
        self.items_count = 0
=======
        self.write_buffer = WriteBuffer(items_per_buffer_write, size_per_buffer_write)
        self.writer_metadata = {
            'items_count': 0
        }
>>>>>>> 11ce1243

    def write(self, path, key):
        """
        Receive path to temp dump file and group key, and write it to the proper location.
        """
        raise NotImplementedError

    def _ensure_write_buffer(self, format):
        if self.write_buffer is None:
            items_per_buffer_write = self.read_option('items_per_buffer_write')
            size_per_buffer_write = self.read_option('size_per_buffer_write')
            self.write_buffer = WriteBuffer(items_per_buffer_write, size_per_buffer_write,
                                            self.supported_file_extensions[format], self.export_metadata)

    def write_batch(self, batch):
        """
        Receives the batch and writes it. This method is usually called from a manager.
        """
        for item in batch:
            self._ensure_write_buffer(item.format)
            self.write_buffer.buffer(item)
            key = self.write_buffer.get_key_from_item(item)
            if self.write_buffer.should_write_buffer(key):
                self._write(key)
            self.increment_written_items()
            self._check_items_limit()
        self.stats.update(self.write_buffer.stats)

    def _check_items_limit(self):
        """
        Check if a writer has reached the items limit. If so, it raises an ItemsLimitReached
        exception
        """
        if self.items_limit and self.items_limit == self.writer_metadata['items_count']:
            self.stats.update(self.write_buffer.stats)
            raise ItemsLimitReached('Finishing job after items_limit reached:'
                                    ' {} items written.'.format(self.writer_metadata['items_count']))

    def flush(self):
        """
        This method trigers a key write.
        """
        for key in self.grouping_info.keys():
            self._write(key)

    def close(self):
        """
        Called to clean all possible tmp files created during the process.
        """
        if self.write_buffer is not None:
            self.write_buffer.close()
        self._check_write_consistency()

    @property
    def grouping_info(self):
        if self.write_buffer is not None:
            return self.write_buffer.grouping_info
        else:
            return {}

    def _check_write_consistency(self):
        """
        This should be overwridden if a write consistency check is needed
        """
        self.logger.warning('Not checking write consistency')

    def increment_written_items(self):
        self.writer_metadata['items_count'] += 1

    def _write(self, key):
        write_info = self.write_buffer.pack_buffer(key)
        self.write(write_info.get('compressed_path'), self.write_buffer.grouping_info[key]['membership'])
        self.write_buffer.finish_buffer_write(key, write_info.get('compressed_path'))<|MERGE_RESOLUTION|>--- conflicted
+++ resolved
@@ -46,15 +46,10 @@
         self.items_limit = self.read_option('items_limit')
         self.logger = WriterLogger({'log_level': options.get('log_level'),
                                     'logger_name': options.get('logger_name')})
-<<<<<<< HEAD
         self.write_buffer = None
-        self.items_count = 0
-=======
-        self.write_buffer = WriteBuffer(items_per_buffer_write, size_per_buffer_write)
         self.writer_metadata = {
             'items_count': 0
         }
->>>>>>> 11ce1243
 
     def write(self, path, key):
         """
