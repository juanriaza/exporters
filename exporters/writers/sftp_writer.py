--- conflicted
+++ resolved
@@ -24,15 +24,9 @@
     """
     supported_options = {
         'host': {'type': basestring},
-<<<<<<< HEAD
-        'port': {'type': int},
         'sftp_user': {'type': basestring, 'env_fallback': 'EXPORTERS_SFTP_USER'},
-        'sftp_password': {'type': basestring, 'env_fallback': 'EXPORTERS_SFTP_PASSWORD'}
-=======
+        'sftp_password': {'type': basestring, 'env_fallback': 'EXPORTERS_SFTP_PASSWORD'},
         'port': {'type': int, 'default': 22},
-        'sftp_user': {'type': basestring},
-        'sftp_password': {'type': basestring}
->>>>>>> 1b2ce355
     }
 
     def __init__(self, options):
