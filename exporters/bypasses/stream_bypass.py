import logging
from collections import namedtuple
from exporters.bypasses.base import BaseBypass
from exporters.module_loader import ModuleLoader

Stream = namedtuple('Stream', 'file_obj filename size')


class StreamBypassState(object):
    def __init__(self, config, metadata):
        module_loader = ModuleLoader()
        self.state = module_loader.load_persistence(config.persistence_options, metadata)
        self.state_position = self.state.get_last_position()
        if not self.state_position:
            self.done = []
            self.skipped = []
            self.stats = {'bytes_copied': 0}
            self.state.commit_position(self._get_state())
        else:
            self.done = []
            self.skipped = self.state_position['done']
            self.stats = self.state_position.get('stats', {'bytes_copied': 0})

    def _get_state(self):
        return dict(done=self.done, skipped=self.skipped, stats=self.stats)

    def commit_copied(self, name, size):
        self.increment_bytes(size)
        self.done.append(name)
        self.state.commit_position(self._get_state())

    def increment_bytes(self, cnt):
        self.stats['bytes_copied'] += cnt

    def delete(self):
        self.state.delete()


def ensure_tell_method(fileobj):
    """
    Adds a tell() method if the file doesn't have one already.
    This is accomplished by monkey-patching read()
    """
    if not hasattr(fileobj, 'tell') and not hasattr(fileobj, 'seek'):
        old_read = fileobj.read

        def new_read(num):
            buf = old_read(num)
            new_read.pos = new_read.pos + len(buf)
            return buf
        new_read.pos = 0

        fileobj.read = new_read
        fileobj.tell = lambda: new_read.pos


class StreamBypass(BaseBypass):
    """
    Generic Bypass that streams the contents of the files instead of running
    them through the export pipeline.

    It should be transparent to user. Conditions are:

        - Reader module supports get_read_streams
        - Writer module supports write_stream
        - No filter modules are set up.
        - No transform module is set up.
        - No grouper module is set up.
        - writer has no option items_limit set in configuration.
        - writer has default items_per_buffer_write and size_per_buffer_write per default.
    """

    def __init__(self, config, metadata):
        super(StreamBypass, self).__init__(config, metadata)
        self.bypass_state = None
        self.logger = logging.getLogger('bypass_logger')
        self.logger.setLevel(logging.INFO)

    @classmethod
    def meets_conditions(cls, config):
        if not config.filter_before_options['name'].endswith('NoFilter'):
            return cls._handle_conditions_not_met('custom filter configured')
        if not config.filter_after_options['name'].endswith('NoFilter'):
            return cls._handle_conditions_not_met('custom filter configured')
        if not config.transform_options['name'].endswith('NoTransform'):
            return cls._handle_conditions_not_met('custom transform configured')
        if not config.grouper_options['name'].endswith('NoGrouper'):
<<<<<<< HEAD
            return cls._handle_conditions_not_met('custom grouper configured')
        if config.writer_options['options'].get('items_limit'):
            return cls._handle_conditions_not_met('items limit configuration (items_limit)')
        if config.writer_options['options'].get('items_per_buffer_write'):
            return cls._handle_conditions_not_met(
                    'buffer limit configuration (items_per_buffer_write)')
        if config.writer_options['options'].get('size_per_buffer_write'):
            return cls._handle_conditions_not_met(
                    'buffer limit configuration (size_per_buffer_write)')
=======
            raise RequisitesNotMet('custom grouper configured')
        if config.writer_options.get('options', {}).get('items_limit'):
            raise RequisitesNotMet('items limit configuration (items_limit)')
        if config.writer_options.get('options', {}).get('items_per_buffer_write'):
            raise RequisitesNotMet('buffer limit configuration (items_per_buffer_write)')
        if config.writer_options.get('options', {}).get('size_per_buffer_write'):
            raise RequisitesNotMet('buffer limit configuration (size_per_buffer_write)')
>>>>>>> 186f14ef

        module_loader = ModuleLoader()
        try:
            reader = module_loader.load_class(config.reader_options['name'])
            writer = module_loader.load_class(config.writer_options['name'])
        except:
            return cls._handle_conditions_not_met("Can't load reader and/or writer")

        if not hasattr(reader, 'get_read_streams'):
            return cls._handle_conditions_not_met("Reader doesn't support get_read_streams()")

        if not hasattr(writer, 'write_stream'):
            return cls._handle_conditions_not_met("Writer doesn't support write_stream()")

    def execute(self):
        self.bypass_state = StreamBypassState(self.config, self.metadata)
        module_loader = ModuleLoader()
        reader = module_loader.load_reader(self.config.reader_options, self.metadata)
        writer = module_loader.load_writer(self.config.writer_options, self.metadata)

        for stream in reader.get_read_streams():
            if stream.filename not in self.bypass_state.skipped:
                ensure_tell_method(stream.file_obj)
                logging.log(logging.INFO, 'Starting to copy file {}'.format(stream.filename))
                try:
                    writer.write_stream(stream)
                finally:
                    if hasattr(stream, 'close'):
                        stream.close()
                logging.log(logging.INFO, 'Finished copying file {}'.format(stream.filename))
                self.bypass_state.commit_copied(stream.filename, stream.size)
            else:
                logging.log(logging.INFO, 'Skip file {}'.format(stream.filename))

    def close(self):
        if self.bypass_state:
            self.bypass_state.delete()<|MERGE_RESOLUTION|>--- conflicted
+++ resolved
@@ -85,25 +85,15 @@
         if not config.transform_options['name'].endswith('NoTransform'):
             return cls._handle_conditions_not_met('custom transform configured')
         if not config.grouper_options['name'].endswith('NoGrouper'):
-<<<<<<< HEAD
             return cls._handle_conditions_not_met('custom grouper configured')
-        if config.writer_options['options'].get('items_limit'):
+        if config.writer_options.get('options', {}).get('items_limit'):
             return cls._handle_conditions_not_met('items limit configuration (items_limit)')
-        if config.writer_options['options'].get('items_per_buffer_write'):
+        if config.writer_options.get('options', {}).get('items_per_buffer_write'):
             return cls._handle_conditions_not_met(
                     'buffer limit configuration (items_per_buffer_write)')
-        if config.writer_options['options'].get('size_per_buffer_write'):
+        if config.writer_options.get('options', {}).get('size_per_buffer_write'):
             return cls._handle_conditions_not_met(
                     'buffer limit configuration (size_per_buffer_write)')
-=======
-            raise RequisitesNotMet('custom grouper configured')
-        if config.writer_options.get('options', {}).get('items_limit'):
-            raise RequisitesNotMet('items limit configuration (items_limit)')
-        if config.writer_options.get('options', {}).get('items_per_buffer_write'):
-            raise RequisitesNotMet('buffer limit configuration (items_per_buffer_write)')
-        if config.writer_options.get('options', {}).get('size_per_buffer_write'):
-            raise RequisitesNotMet('buffer limit configuration (size_per_buffer_write)')
->>>>>>> 186f14ef
 
         module_loader = ModuleLoader()
         try:
