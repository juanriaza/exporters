--- conflicted
+++ resolved
@@ -63,17 +63,17 @@
         if self._find_missing_sections(config):
             raise InvalidConfigError(
                 "Configuration is missing sections: %s" % ', '.join(self._find_missing_sections(config)))
-        self._check_valid_reader(config['reader'])
-        self._check_valid_writer(config['writer'])
+        self._check_valid_parameters(config['reader'])
+        self._check_valid_parameters(config['writer'])
         if 'filter' in config:
-            self._check_valid_filter(config['filter'])
+            self._check_valid_parameters(config['filter'])
         if 'filter_before' in config:
-            self._check_valid_filter(config['filter_before'])
+            self._check_valid_parameters(config['filter_before'])
         if 'filter_after' in config:
-            self._check_valid_filter(config.get('filter_after'))
+            self._check_valid_parameters(config.get('filter_after'))
         if 'transform' in config:
-            self._check_valid_transform(config['transform'])
-        self._check_valid_persistence(config['persistence'])
+            self._check_valid_parameters(config['transform'])
+        self._check_valid_parameters(config['persistence'])
         return True
 
     def _find_missing_sections(self, config):
@@ -94,29 +94,4 @@
         parameters = [Parameter(name=r_name, options=r_info) for r_name, r_info in
                       self.get_module_parameters(config_section['name']).iteritems() if not 'default' in r_info]
         for parameter in parameters:
-            self._check_required_config_section(parameter, config_section)
-
-    # We keep different checkers, to support different check methods
-    def _check_valid_reader(self, config_section):
-        self._check_valid_parameters(config_section)
-
-    def _check_valid_writer(self, config_section):
-<<<<<<< HEAD
-        self._check_valid_parameters(config_section)
-        if 'grouper' in config_section:
-            self._check_valid_parameters(config_section['grouper'])
-=======
-        self._check_valid_requirements(config_section)
->>>>>>> 53ed41a7
-
-    def _check_valid_filter(self, config_section):
-        self._check_valid_parameters(config_section)
-
-    def _check_valid_grouper(self, config_section):
-        self._check_valid_parameters(config_section)
-
-    def _check_valid_transform(self, config_section):
-        self._check_valid_parameters(config_section)
-
-    def _check_valid_persistence(self, config_section):
-        self._check_valid_parameters(config_section)+            self._check_required_config_section(parameter, config_section)