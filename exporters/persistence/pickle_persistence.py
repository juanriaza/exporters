import os
import re
import yaml
from exporters.persistence.base_persistence import BasePersistence
import pickle
import uuid
<<<<<<< HEAD
import tests
=======
from exporters.utils import remove_if_exists
>>>>>>> 9f7a1e2e


class PicklePersistence(BasePersistence):
    """
    Manages persistence using pickle module loading and dumping as a backend.

        - file_path (str)
            Path to store the pickle file
    """
    supported_options = {
        'file_path': {'type': basestring, 'default': '.'}
    }

    uri_regex = "pickle:(([a-zA-Z\d-]|\/)+)"

    def __init__(self, options):
        super(PicklePersistence, self).__init__(options)
        self.persistence_file_name = os.path.join(self.read_option('file_path'), self.persistence_state_id)

    def get_last_position(self):
        if not os.path.isfile(os.path.join(self.read_option('file_path'), self.persistence_state_id)):
            raise ValueError('Trying to resume job {}, but path {} does not exist or is a directory.'
                             .format(self.persistence_state_id, os.path.join(self.read_option('file_path'), self.persistence_state_id)))
        persistence_file = open(os.path.join(self.read_option('file_path'), self.persistence_state_id), 'r')
        persistence_object = pickle.load(persistence_file)
        persistence_file.close()
        self.last_position = persistence_object['last_position']
        return self.last_position

    def commit_position(self, last_position=None):
        self.last_position = last_position
        persistence_object = {'persistence_state_id': self.persistence_state_id, 'last_position': self.last_position, 'configuration': str(self.configuration)}
        persistence_file = open(os.path.join(self.read_option('file_path'), self.persistence_state_id), 'w')
        pickle.dump(persistence_object, persistence_file)
        persistence_file.close()
        self.logger.debug('Commited batch number ' + str(self.last_position) + ' of job: ' + self.persistence_state_id)
        self.stats['commited_positions'] += 1

    def generate_new_job(self):
        persistence_state_id = str(uuid.uuid4())
        persistence_object = {'persistence_state_id': persistence_state_id, 'last_position': None, 'configuration': str(self.configuration)}
        persistence_file = open(os.path.join(self.read_option('file_path'), persistence_state_id), 'w')
        pickle.dump(persistence_object, persistence_file)
        persistence_file.close()
        self.logger.debug('Created persistence pickle file in ' + self.read_option('file_path') + persistence_state_id)
        return persistence_state_id

    def close(self):
        pass

    @staticmethod
    def configuration_from_uri(uri, uri_regex):
        """
        returns a configuration object.
        """
        file_path = re.match(uri_regex, uri).groups()[0]
        with open(file_path) as f:
            configuration = pickle.load(f)['configuration']
        configuration = yaml.safe_load(configuration)
        configuration['exporter_options']['resume'] = True
        persistence_state_id = file_path.split(os.path.sep)[-1]
        configuration['exporter_options']['persistence_state_id'] = persistence_state_id
        return configuration

    def delete(self):
        tests.utils.remove_if_exists(self.persistence_file_name)<|MERGE_RESOLUTION|>--- conflicted
+++ resolved
@@ -4,11 +4,7 @@
 from exporters.persistence.base_persistence import BasePersistence
 import pickle
 import uuid
-<<<<<<< HEAD
-import tests
-=======
 from exporters.utils import remove_if_exists
->>>>>>> 9f7a1e2e
 
 
 class PicklePersistence(BasePersistence):
@@ -74,4 +70,4 @@
         return configuration
 
     def delete(self):
-        tests.utils.remove_if_exists(self.persistence_file_name)+        remove_if_exists(self.persistence_file_name)