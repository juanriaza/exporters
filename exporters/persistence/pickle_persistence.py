--- conflicted
+++ resolved
@@ -30,13 +30,9 @@
     def get_last_position(self):
         if not os.path.isfile(self._get_persistence_file_name()):
             raise ValueError('Trying to resume job {}, but path {} does not exist or is a directory.'
-<<<<<<< HEAD
-                             .format(self.persistence_state_id, os.path.join(self.read_option('file_path'), self.persistence_state_id)))
-        persistence_file = open(os.path.join(self.read_option('file_path'), self.persistence_state_id), 'r')
-=======
                              .format(self.persistence_state_id, self._get_persistence_file_name()))
+
         persistence_file = open(self._get_persistence_file_name(), 'r')
->>>>>>> 488dce94
         persistence_object = pickle.load(persistence_file)
         persistence_file.close()
         self.last_position = persistence_object['last_position']
