from retrying import retry
from exporters.readers.base_reader import BaseReader
from exporters.records.base_record import BaseRecord


class HubstorageReader(BaseReader):
    """
    Reads items from Hubstorage collections.

    Needed parameters:

        - batch_size (int)
            Number of items to be returned in each batch

        - apikey (str)
            API key with access to the project.

        - project_id (str)
            Id of the project.

        - collection_name (str)
            Name of the collection.
    """

    # List of options to set up the reader
    parameters = {
        'batch_size': {'type': int, 'default': 10000},
        'apikey': {'type': basestring},
        'project_id': {'type': basestring},
        'collection_name': {'type': basestring}
    }

<<<<<<< HEAD
    def __init__(self, options, settings):
        from collection_scanner import CollectionScanner
        super(HubstorageReader, self).__init__(options, settings)
=======
    def __init__(self, options):
        super(HubstorageReader, self).__init__(options)
>>>>>>> 9fd7b6df
        self.batch_size = self.read_option('batch_size')
        self.collection_scanner = CollectionScanner(self.read_option('apikey'), self.read_option('project_id'),
                                                    self.read_option('collection_name'),
                                                    batchsize=self.batch_size,
                                                    startafter=self.last_position)
        self.batches = self.collection_scanner.scan_collection_batches()
        self.logger.info('HubstorageReader has been initiated. Project id: {}. Collection name: {}'.format(
            self.read_option('project_id'), self.read_option('collection_name')))
        self.last_position = 0

    @retry(wait_exponential_multiplier=500, wait_exponential_max=10000, stop_max_attempt_number=10)
    def scan_collection(self):
        return self.batches.next()

    def get_next_batch(self):
        batch = self.scan_collection()
        try:
            for item in batch:
                base_item = BaseRecord(item)
                self.last_position += 1
                yield base_item
        except StopIteration:
            self.finished = True
        self.logger.debug('Done reading batch')

    def set_last_position(self, last_position):
        if last_position:
            self.last_position = last_position
        else:
            self.last_position = 0<|MERGE_RESOLUTION|>--- conflicted
+++ resolved
@@ -30,14 +30,9 @@
         'collection_name': {'type': basestring}
     }
 
-<<<<<<< HEAD
-    def __init__(self, options, settings):
+    def __init__(self, options):
         from collection_scanner import CollectionScanner
-        super(HubstorageReader, self).__init__(options, settings)
-=======
-    def __init__(self, options):
         super(HubstorageReader, self).__init__(options)
->>>>>>> 9fd7b6df
         self.batch_size = self.read_option('batch_size')
         self.collection_scanner = CollectionScanner(self.read_option('apikey'), self.read_option('project_id'),
                                                     self.read_option('collection_name'),
