--- conflicted
+++ resolved
@@ -66,12 +66,8 @@
             batch = self.collection_scanner.get_new_batch()
             for item in batch:
                 base_item = BaseRecord(item)
-<<<<<<< HEAD
-                self.last_position += 1
                 self.stats['read_items'] += 1
-=======
                 self.last_position = item['_key']
->>>>>>> b66f1f68
                 yield base_item
             self.logger.debug('Done reading batch')
         else:
