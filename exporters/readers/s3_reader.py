import gzip
import json
import os
from retrying import retry

from exporters.readers.base_reader import BaseReader
from exporters.records.base_record import BaseRecord


class S3Reader(BaseReader):
    """
    Reads items from s3 keys with a common prefix.

    Needed parameters:

        - batch_size (int)
            Number of items to be returned in each batch

        - bucket (str)
            Name of the bucket to retrieve items from.

        - aws_access_key_id (str)
            Public acces key to the s3 bucket.

        - aws_secret_access_key (str)
            Secret access key to the s3 bucket.

        - tmp_folder (str)
            Folder to store temp files.

        - prefix (str)
            Prefix of s3 keys to be read.
    """

    # List of options to set up the reader
    parameters = {
        'batch_size': {'type': int, 'default': 10000},
        'bucket': {'type': basestring},
        'aws_access_key_id': {'type': basestring},
        'aws_secret_access_key': {'type': basestring},
        'tmp_folder': {'type': basestring, 'default': '/tmp/'},
        'prefix': {'type': basestring}
    }
<<<<<<< HEAD
    def __init__(self, options, settings):
        import boto
        super(S3Reader, self).__init__(options, settings)
=======
    def __init__(self, options):
        super(S3Reader, self).__init__(options)
>>>>>>> 9fd7b6df
        self.batch_size = self.read_option('batch_size')
        self.connection = boto.connect_s3(self.read_option('aws_access_key_id'), self.read_option('aws_secret_access_key'))
        self.bucket = self.connection.get_bucket(self.read_option('bucket'))
        self.prefix = self.read_option('prefix')
        self.keys = []
        for key in self.bucket.list(prefix=self.prefix):
            self.keys.append(key)
        self.read_keys = []
        self.current_key = None
        self.last_line = 0
        self.logger.info('S3Reader has been initiated')

    @retry(wait_exponential_multiplier=500, wait_exponential_max=10000, stop_max_attempt_number=10)
    def get_key(self, file_path):
        self.current_key.get_contents_to_filename(file_path)

    def get_next_batch(self):
        file_path = '{}/ds_dump.gz'.format(self.read_option('tmp_folder'))
        if not self.current_key:
            self.current_key = self.keys[0]
            self.get_key(file_path)
            self.last_line = 0

        predump_file = gzip.open(file_path, 'r')
        lines = predump_file.readlines()
        if self.last_line+self.batch_size <= len(lines):
            last_item = self.last_line+self.batch_size
        else:
            last_item = len(lines)
            self.read_keys.append(self.current_key)
            self.keys.remove(self.current_key)
            self.current_key = None
            if len(self.keys) == 0:
                self.finished = True
                os.remove(file_path)
        for line in lines[self.last_line:last_item]:
            line = line.replace("\n", '')
            item = BaseRecord(json.loads(line))
            yield item
        predump_file.close()

        self.last_line += self.batch_size

        self.last_position['keys'] = self.keys
        self.last_position['read_keys'] = self.read_keys
        self.last_position['current_key'] = self.current_key
        self.last_position['last_line'] = self.last_line

        self.logger.debug('Done reading batch')


    def set_last_position(self, last_position):
        if last_position is None:
            self.last_position = {}
            self.last_position['keys'] = self.keys
            self.last_position['read_keys'] = self.read_keys
            self.last_position['current_key'] = None
            self.last_position['last_line'] = 0
        else:
            self.last_position = last_position
            self.keys = self.last_position['keys']
            self.read_keys = self.last_position['read_keys']
            file_path = '{}/ds_dump.gz'.format(self.read_option('tmp_folder'))
            if self.last_position['current_key']:
                self.current_key = self.last_position['current_key']
            else:
                self.current_key = self.keys[0]
                self.current_key.get_contents_to_filename(file_path)
                self.last_line = 0
            self.last_line = self.last_position['last_line']
<|MERGE_RESOLUTION|>--- conflicted
+++ resolved
@@ -41,14 +41,10 @@
         'tmp_folder': {'type': basestring, 'default': '/tmp/'},
         'prefix': {'type': basestring}
     }
-<<<<<<< HEAD
-    def __init__(self, options, settings):
+
+    def __init__(self, options):
         import boto
-        super(S3Reader, self).__init__(options, settings)
-=======
-    def __init__(self, options):
         super(S3Reader, self).__init__(options)
->>>>>>> 9fd7b6df
         self.batch_size = self.read_option('batch_size')
         self.connection = boto.connect_s3(self.read_option('aws_access_key_id'), self.read_option('aws_secret_access_key'))
         self.bucket = self.connection.get_bucket(self.read_option('bucket'))
