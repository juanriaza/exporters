import os
import shutil
import tempfile
import uuid

from six.moves import UserDict

from exporters.compression import compress_gzip
from exporters.utils import remove_if_exists


class GroupingInfo(UserDict):
    """Contains groups metadata for the grouping feature in writers,
    tracking which group keys being used plus some details for each group:

    * how many items were written
    * which are the buffer files used
    * how many items are in the current buffer
    """

    def _init_group_info_key(self, key):
        self[key] = {}
        self[key]['membership'] = key
        self[key]['total_items'] = 0
        self[key]['buffered_items'] = 0
        self[key]['group_file'] = []

    def ensure_group_info(self, key):
        if key not in self:
            self._init_group_info_key(key)

    def add_path_to_group(self, key, path):
        self[key]['group_file'].append(path)

    def add_to_group(self, key):
        self[key]['total_items'] += 1
        self[key]['buffered_items'] += 1

    def reset_key(self, key):
        self[key]['buffered_items'] = 0


class ItemsGroupFilesHandler(object):
    """Class responsible for tracking buffer files
    used for grouping feature in writers components.

    Group buffer files are kept inside a temporary folder
    that is cleaned up when calling close().

    Problems:

    This class is currently also responsible for formatting
    items and writing them to the buffer files, which is not
    cool because it hurts the Single Responsibility Principle.

    It doesn't have a well-defined responsibility, which is
    its method names aren't immediately understandable

    Also, it's opening and closing the files every time it
    needs to append something, which is kinda unsafe (and bad
    for performance too), we could just keep the file opened and
    keep writing to it until we're done and then we'd close it.

    To aggravate the problem, there is now a derived class
    in FilebaseBaseWriter that must be considered when refactoring this.
    """

    def __init__(self, formatter):
        self.grouping_info = GroupingInfo()
        self.file_extension = formatter.file_extension
        self.formatter = formatter
        self.tmp_folder = tempfile.mkdtemp()

    def _add_to_file(self, content, key):
        path = self.get_current_buffer_path_for_group(key)
        with open(path, 'a') as f:
            f.write(content + '\n')
        self.grouping_info.add_to_group(key)

    def add_item_to_file(self, item, key):
        content = self.formatter.format(item)
        self._add_to_file(content, key)

    def end_group_file(self, key):
        path = self.get_current_buffer_path_for_group(key)
        footer = self.formatter.format_footer()
        if footer:
            with open(path, 'a') as f:
                f.write(footer)
        return path

    def close(self):
        shutil.rmtree(self.tmp_folder, ignore_errors=True)

    def create_new_group_file(self, key):
        path = self.create_new_group_path_for_key(key)
        self.grouping_info.reset_key(key)
        header = self.formatter.format_header()
        if header:
            with open(path, 'w') as f:
                f.write(header)
        return path

    def get_current_buffer_path_for_group(self, key):
        if self.grouping_info[key]['group_file']:
            path = self.grouping_info[key]['group_file'][-1]
        else:
            path = self.create_new_group_file(key)
        return path

    def create_new_group_path_for_key(self, key):
        new_buffer_path = self._get_new_path_name(key)
        self.grouping_info.add_path_to_group(key, new_buffer_path)
        with open(new_buffer_path, 'w'):
            pass
        return new_buffer_path

    def _get_new_path_name(self, key):
        filename = '{}.{}'.format(uuid.uuid4(), self.file_extension)
        return os.path.join(self.tmp_folder, filename)

<<<<<<< HEAD
    def compress_current_buffer_path_for_group(self, key):
        path = self.get_current_buffer_path_for_group(key)
        compressed_path = self._compress_file(path)
        compressed_size = os.path.getsize(compressed_path)
        return compressed_path, compressed_size

    def _compress_file(self, path):
        compressed_path = path + '.gz'
        with gzip.open(compressed_path, 'wb') as dump_file, open(path) as fl:
            shutil.copyfileobj(fl, dump_file)
        return compressed_path

    def initialize(self, *args, **kwargs):
        pass

=======
>>>>>>> 31e1791b

class WriteBuffer(object):

    def __init__(self, items_per_buffer_write, size_per_buffer_write,
<<<<<<< HEAD
                 items_group_files_handler, *args, **kwargs):
=======
                 items_group_files_handler, compression_func=compress_gzip):
>>>>>>> 31e1791b
        self.files = []
        self.items_per_buffer_write = items_per_buffer_write
        self.size_per_buffer_write = size_per_buffer_write
        self.items_group_files = items_group_files_handler
        self.compression_func = compression_func
        self.metadata = {}
        self.is_new_buffer = True
        self.initialize_items_group_files_handler(*args, **kwargs)

    def buffer(self, item):
        """
        Receive an item and write it.
        """
        key = self.get_key_from_item(item)
        self.grouping_info.ensure_group_info(key)
        self.items_group_files.add_item_to_file(item, key)

    def finish_buffer_write(self, key):
        self.items_group_files.end_group_file(key)

    def pack_buffer(self, key):
        """Prepare current buffer file for group of given key to be written
        (by compressing and gathering size statistics).
        """
        self.finish_buffer_write(key)
        path = self.items_group_files.get_current_buffer_path_for_group(key)
        compressed_path = self.compression_func(path)
        compressed_size = os.path.getsize(compressed_path)
        write_info = {
            'number_of_records': self.grouping_info[key]['buffered_items'],
            'path': path,
            'compressed_path': compressed_path,
            'size': compressed_size
        }
        self.metadata[compressed_path] = write_info
        return write_info

    def add_new_buffer_for_group(self, key):
        self.items_group_files.create_new_group_file(key)

    def clean_tmp_files(self, write_info):
        remove_if_exists(write_info.get('path'))
        remove_if_exists(write_info.get('compressed_path'))

    def should_write_buffer(self, key):
        if self.size_per_buffer_write and os.path.getsize(
                self.grouping_info[key]['group_file'][-1]) >= self.size_per_buffer_write:
            return True
        buffered_items = self.grouping_info[key].get('buffered_items', 0)
        return buffered_items >= self.items_per_buffer_write

    def close(self):
        self.items_group_files.close()

    def get_key_from_item(self, item):
        return tuple(item.group_membership)

    @property
    def grouping_info(self):
        return self.items_group_files.grouping_info

    def get_metadata(self, buffer_path, meta_key):
        return self.metadata.get(buffer_path, {}).get(meta_key)

    def set_metadata_for_file(self, file_name, **kwargs):
        if file_name not in self.metadata:
            self.metadata[file_name] = {}
        self.metadata[file_name].update(**kwargs)

    def initialize_items_group_files_handler(self, *args, **kwargs):
        self.items_group_files.initialize(*args, **kwargs)<|MERGE_RESOLUTION|>--- conflicted
+++ resolved
@@ -1,3 +1,4 @@
+import gzip
 import os
 import shutil
 import tempfile
@@ -119,7 +120,6 @@
         filename = '{}.{}'.format(uuid.uuid4(), self.file_extension)
         return os.path.join(self.tmp_folder, filename)
 
-<<<<<<< HEAD
     def compress_current_buffer_path_for_group(self, key):
         path = self.get_current_buffer_path_for_group(key)
         compressed_path = self._compress_file(path)
@@ -135,17 +135,12 @@
     def initialize(self, *args, **kwargs):
         pass
 
-=======
->>>>>>> 31e1791b
 
 class WriteBuffer(object):
 
     def __init__(self, items_per_buffer_write, size_per_buffer_write,
-<<<<<<< HEAD
-                 items_group_files_handler, *args, **kwargs):
-=======
-                 items_group_files_handler, compression_func=compress_gzip):
->>>>>>> 31e1791b
+                 items_group_files_handler, compression_func=compress_gzip, *args, **kwargs):
+
         self.files = []
         self.items_per_buffer_write = items_per_buffer_write
         self.size_per_buffer_write = size_per_buffer_write
