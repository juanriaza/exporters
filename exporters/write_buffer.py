--- conflicted
+++ resolved
@@ -2,12 +2,8 @@
 import shutil
 import tempfile
 import uuid
-<<<<<<< HEAD
-
 import re
-=======
 import hashlib
->>>>>>> 6a7557d3
 from six.moves import UserDict
 
 from exporters.compression import get_compress_func
@@ -161,13 +157,8 @@
 class WriteBuffer(object):
 
     def __init__(self, items_per_buffer_write, size_per_buffer_write,
-<<<<<<< HEAD
-                 items_group_files_handler, compression_func=compress_gzip, *args, **kwargs):
-
-=======
                  items_group_files_handler, compression_format='gz',
-                 hash_algorithm=None):
->>>>>>> 6a7557d3
+                 hash_algorithm=None, *args, **kwargs):
         self.files = []
         self.items_per_buffer_write = items_per_buffer_write
         self.size_per_buffer_write = size_per_buffer_write
