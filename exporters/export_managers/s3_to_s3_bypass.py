import datetime
import logging
import os
import re
import shutil
import tempfile
import uuid
from boto.exception import S3ResponseError
from exporters.default_retries import retry_long
from exporters.exceptions import ConfigurationError
from exporters.export_managers.base_bypass import RequisitesNotMet, BaseBypass
from exporters.module_loader import ModuleLoader
<<<<<<< HEAD
from contextlib import closing
=======
from exporters.progress_callback import BotoUploadProgress
>>>>>>> b210f493


def get_bucket(bucket, aws_access_key_id, aws_secret_access_key, **kwargs):
    import boto
    connection = boto.connect_s3(aws_access_key_id, aws_secret_access_key)
    return connection.get_bucket(bucket)


class S3BucketKeysFetcher(object):
    def __init__(self, config):
        reader_options = config.reader_options['options']
        self.source_bucket = get_bucket(**reader_options)
        self.pattern = reader_options.get('pattern', None)

        self.prefix = reader_options.get('prefix', '')
        self.prefix_pointer = reader_options.get('prefix_pointer', '')

        if self.prefix and self.prefix_pointer:
            raise ConfigurationError("prefix and prefix_pointer options cannot be used together")

        if self.prefix_pointer:
            self.prefix = self._download_pointer(self.prefix_pointer)

    @retry_long
    def _download_pointer(self, prefix_pointer):
        return self.source_bucket.get_key(prefix_pointer).get_contents_as_string().strip()

    def _get_keys_from_bucket(self):
        keys = []
        for key in self.source_bucket.list(prefix=self.prefix):
            if self.pattern:
                if self._should_add_key(key):
                    keys.append(key.name)
            else:
                keys.append(key.name)
        return keys

    def _should_add_key(self, key):
        if re.match(os.path.join(self.prefix, self.pattern), key.name):
            return True
        return False

    def pending_keys(self):
        return self._get_keys_from_bucket()


class S3BypassState(object):

    def __init__(self, config):
        self.config = config
        module_loader = ModuleLoader()
        self.state = module_loader.load_persistence(config.persistence_options)
        self.state_position = self.state.get_last_position()
        if not self.state_position:
            self.pending = S3BucketKeysFetcher(self.config).pending_keys()
            self.done = []
            self.skipped = []
            self.state.commit_position(self._get_state())
        else:
            self.pending = self.state_position['pending']
            self.done = []
            self.skipped = self.state_position['done']
            self.keys = self.pending

    def _get_state(self):
        return {'pending': self.pending, 'done': self.done, 'skipped': self.skipped}

    def commit_copied_key(self, key):
        self.pending.remove(key)
        self.done.append(key)
        self.state.commit_position(self._get_state())

    def pending_keys(self):
        return self.pending

    def delete(self):
        self.state.delete()

class S3Bypass(BaseBypass):
    """
    Bypass executed when data source and data destination are S3 buckets.
    """

    def __init__(self, config):
        super(S3Bypass, self).__init__(config)
        self.copy_mode = True
        self.tmp_folder = None
<<<<<<< HEAD
        self.s3_persistence = None
=======
        self.logger = logging.getLogger('bypass_logger')
        self.logger.setLevel(logging.INFO)
>>>>>>> b210f493

    def meets_conditions(self):
        if not self.config.reader_options['name'].endswith('S3Reader') or not self.config.writer_options['name'].endswith('S3Writer'):
            raise RequisitesNotMet
        if not self.config.filter_before_options['name'].endswith('NoFilter'):
            raise RequisitesNotMet
        if not self.config.filter_after_options['name'].endswith('NoFilter'):
            raise RequisitesNotMet
        if not self.config.transform_options['name'].endswith('NoTransform'):
            raise RequisitesNotMet
        if not self.config.grouper_options['name'].endswith('NoGrouper'):
            raise RequisitesNotMet

    def _get_filebase(self, writer_options):
        dest_filebase = writer_options['filebase'].format(datetime.datetime.now())
        dest_filebase = datetime.datetime.now().strftime(dest_filebase)
        return dest_filebase

    def bypass(self):
        from copy import deepcopy
        reader_options = self.config.reader_options['options']
        writer_options = self.config.writer_options['options']
        dest_bucket = get_bucket(**writer_options)
        dest_filebase = self._get_filebase(writer_options)
        self.s3_persistence = S3BypassState(self.config)
        source_bucket = get_bucket(**reader_options)
        pending_keys = deepcopy(self.s3_persistence.pending_keys())
        #TODO: replace this with a context manager
        try:
            for key in pending_keys:
                dest_key_name = '{}/{}'.format(dest_filebase, key.split('/')[-1])
                self._copy_key(dest_bucket, dest_key_name, source_bucket, key)
<<<<<<< HEAD
                self.s3_persistence.commit_copied_key(key)
                logging.log(logging.INFO,
                            'Copied key {} to dest: s3://{}/{}'.format(key, dest_bucket.name, dest_key_name))
            if writer_options.get('save_pointer'):
                self._update_last_pointer(dest_bucket, writer_options.get('save_pointer'), writer_options.get('filebase'))
=======
                s3_persistence.commit_copied_key(key)
                self.logger.info('Copied key {} to dest: s3://{}/{}'.format(key, dest_bucket.name, dest_key_name))
>>>>>>> b210f493
        finally:
            if self.tmp_folder:
                shutil.rmtree(self.tmp_folder)

    @retry_long
    def _write_s3_pointer(self, dest_bucket, save_pointer, filebase):
        with closing(dest_bucket.new_key(save_pointer)) as key:
            key.set_contents_from_string(filebase)

    def _update_last_pointer(self, dest_bucket, save_pointer, filebase):
        filebase = filebase.format(date=datetime.datetime.now())
        filebase = datetime.datetime.now().strftime(filebase)
        self._write_s3_pointer(dest_bucket, save_pointer, filebase)

    def _copy_with_permissions(self, dest_bucket, dest_key_name, source_bucket, key_name):
        try:
            dest_bucket.copy_key(dest_key_name, source_bucket.name, key_name)
        except S3ResponseError:
            self.logger.warning('No direct copy supported.')
            self.copy_mode = False
            self.tmp_folder = tempfile.mkdtemp()

    def _copy_without_permissions(self, dest_bucket, dest_key_name, source_bucket, key_name):
        key = source_bucket.get_key(key_name)
        tmp_filename = os.path.join(self.tmp_folder, str(uuid.uuid4()))
        key.get_contents_to_filename(tmp_filename)
        dest_key = dest_bucket.new_key(dest_key_name)
        progress = BotoUploadProgress(self.logger)
        dest_key.set_contents_from_filename(tmp_filename, cb=progress)
        os.remove(tmp_filename)

    @retry_long
    def _copy_key(self, dest_bucket, dest_key_name, source_bucket, key_name):
        if self.copy_mode:
            self._copy_with_permissions(dest_bucket, dest_key_name, source_bucket, key_name)
        if not self.copy_mode:
            self._copy_without_permissions(dest_bucket, dest_key_name, source_bucket, key_name)

    def close(self):
        self.s3_persistence.delete()<|MERGE_RESOLUTION|>--- conflicted
+++ resolved
@@ -10,11 +10,8 @@
 from exporters.exceptions import ConfigurationError
 from exporters.export_managers.base_bypass import RequisitesNotMet, BaseBypass
 from exporters.module_loader import ModuleLoader
-<<<<<<< HEAD
 from contextlib import closing
-=======
 from exporters.progress_callback import BotoUploadProgress
->>>>>>> b210f493
 
 
 def get_bucket(bucket, aws_access_key_id, aws_secret_access_key, **kwargs):
@@ -102,12 +99,10 @@
         super(S3Bypass, self).__init__(config)
         self.copy_mode = True
         self.tmp_folder = None
-<<<<<<< HEAD
         self.s3_persistence = None
-=======
         self.logger = logging.getLogger('bypass_logger')
         self.logger.setLevel(logging.INFO)
->>>>>>> b210f493
+
 
     def meets_conditions(self):
         if not self.config.reader_options['name'].endswith('S3Reader') or not self.config.writer_options['name'].endswith('S3Writer'):
@@ -140,16 +135,12 @@
             for key in pending_keys:
                 dest_key_name = '{}/{}'.format(dest_filebase, key.split('/')[-1])
                 self._copy_key(dest_bucket, dest_key_name, source_bucket, key)
-<<<<<<< HEAD
                 self.s3_persistence.commit_copied_key(key)
                 logging.log(logging.INFO,
                             'Copied key {} to dest: s3://{}/{}'.format(key, dest_bucket.name, dest_key_name))
             if writer_options.get('save_pointer'):
                 self._update_last_pointer(dest_bucket, writer_options.get('save_pointer'), writer_options.get('filebase'))
-=======
-                s3_persistence.commit_copied_key(key)
-                self.logger.info('Copied key {} to dest: s3://{}/{}'.format(key, dest_bucket.name, dest_key_name))
->>>>>>> b210f493
+
         finally:
             if self.tmp_folder:
                 shutil.rmtree(self.tmp_folder)
