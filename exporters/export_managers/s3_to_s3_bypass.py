--- conflicted
+++ resolved
@@ -42,12 +42,8 @@
 
 class S3BypassState(object):
 
-<<<<<<< HEAD
-    def __init__(self, config, aws_key, aws_secret):
-=======
-    def __init__(self, config, metadata):
+    def __init__(self, config, metadata, aws_key, aws_secret):
         self.config = config
->>>>>>> 4dacf7d3
         module_loader = ModuleLoader()
         self.state = module_loader.load_persistence(config.persistence_options, metadata)
         self.state_position = self.state.get_last_position()
@@ -152,12 +148,7 @@
         writer_options = self.config.writer_options['options']
         dest_bucket = get_bucket(self.read_option('writer', 'bucket'), writer_aws_key, writer_aws_secret)
         dest_filebase = self._get_filebase(writer_options)
-<<<<<<< HEAD
-        self.bypass_state = S3BypassState(self.config, reader_aws_key, reader_aws_secret)
-=======
-        self._fill_config_with_env()
-        self.bypass_state = S3BypassState(self.config, self.metadata)
->>>>>>> 4dacf7d3
+        self.bypass_state = S3BypassState(self.config, self.metadata, reader_aws_key, reader_aws_secret)
         self.total_items = self.bypass_state.stats['total_count']
 
         source_bucket = get_bucket(self.read_option('reader', 'bucket'), reader_aws_key, reader_aws_secret)
