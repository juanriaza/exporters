--- conflicted
+++ resolved
@@ -131,14 +131,10 @@
                 self._run_pipeline()
                 self._finish_export_job()
                 self._update_stats()
-<<<<<<< HEAD
                 self._populate_stats()
+                self.persistence.delete_instance()
                 self.notifiers.notify_complete_dump(receivers=[CLIENTS, TEAM],
                                                     info=self.stats_manager.stats)
-=======
-                self.persistence.delete_instance()
-                self.notifiers.notify_complete_dump(receivers=[CLIENTS, TEAM], info=self.stats_manager.stats)
->>>>>>> b66f1f68
             except Exception as e:
                 self._handle_export_exception(e)
                 raise e
