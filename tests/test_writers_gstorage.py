import mock
import unittest
from contextlib import nested

from exporters.export_formatter.json_export_formatter import JsonExportFormatter
from exporters.records.base_record import BaseRecord
from exporters.writers.gstorage_writer import GStorageWriter
from exporters.writers.base_writer import InconsistentWriteState

from .utils import meta


class GStorageWriterTest(unittest.TestCase):
    def get_items_to_write(self):
        data = [
            {'name': 'Roberto', 'birthday': '12/05/1987'},
            {'name': 'Claudia', 'birthday': '21/12/1985'},
        ]
        return [BaseRecord(d) for d in data]

    def get_options(self):
        return {
            'name': 'exporters.writers.gstorage_writer.GStorageWriter',
            'options': {
                'project': 'some-project-666',
                'bucket': 'bucket-777',
                'credentials': {
                    "type": "service_account",
                    "private_key_id": "xxx",
                    "private_key": "yyy",
                },
                'filebase': 'tests/',
            }
        }

    def test_write(self):
        items_to_write = self.get_items_to_write()
        options = self.get_options()

        with mock.patch('gcloud.storage.Client.from_service_account_json') as mocked:
            writer = GStorageWriter(
                options, meta(), export_formatter=JsonExportFormatter(dict()))
            writer.write_batch(items_to_write)
            writer.flush()
            writer.close()
            mocked.assert_has_calls([('().bucket().blob().upload_from_file',
                                      (mock.ANY,))])

<<<<<<< HEAD
    @mock.patch('gcloud.storage.Client.from_service_account_json')
    def test_write_blob_consistency(self, get_client):
        get_client().bucket().blob().size = 999
        get_client().bucket().blob().md5_hash = "a"*24
        # given
        items_to_write = self.get_items_to_write()
        options = self.get_options()
        options['options']['check_consistency'] = True

        # when:
        writer = GStorageWriter(
            options, meta(), export_formatter=JsonExportFormatter(dict()))
        try:
            writer.write_batch(items_to_write)
            writer.flush()
        finally:
            writer.close()

        with self.assertRaises(InconsistentWriteState):
            writer.finish_writing()
=======
    def test_init_from_resource(self):
        options = {
            'name': 'exporters.writers.gstorage_writer.GStorageWriter',
            'options': {
                'project': 'some-project-666',
                'bucket': 'bucket-777',
                'filebase': 'tests/',
            }
        }
        env = {'EXPORTERS_GSTORAGE_CREDS_RESOURCE': 'a:b'}
        with nested(mock.patch.dict('os.environ', env),
                    mock.patch('pkg_resources.resource_string', return_value='{}'),
                    mock.patch('gcloud.storage.Client.from_service_account_json')):
            GStorageWriter(options, meta(), export_formatter=JsonExportFormatter(dict()))

    def test_init_fails_with_bad_resource(self):
        options = {
            'name': 'exporters.writers.gstorage_writer.GStorageWriter',
            'options': {
                'project': 'some-project-666',
                'bucket': 'bucket-777',
                'filebase': 'tests/',
            }
        }
        env = {'EXPORTERS_GSTORAGE_CREDS_RESOURCE': 'a:b'}
        with nested(self.assertRaisesRegexp(ImportError, 'No module named a'),
                    mock.patch.dict('os.environ', env)):
            GStorageWriter(options, meta(), export_formatter=JsonExportFormatter(dict()))
>>>>>>> 87b4d734
<|MERGE_RESOLUTION|>--- conflicted
+++ resolved
@@ -46,7 +46,6 @@
             mocked.assert_has_calls([('().bucket().blob().upload_from_file',
                                       (mock.ANY,))])
 
-<<<<<<< HEAD
     @mock.patch('gcloud.storage.Client.from_service_account_json')
     def test_write_blob_consistency(self, get_client):
         get_client().bucket().blob().size = 999
@@ -67,7 +66,7 @@
 
         with self.assertRaises(InconsistentWriteState):
             writer.finish_writing()
-=======
+
     def test_init_from_resource(self):
         options = {
             'name': 'exporters.writers.gstorage_writer.GStorageWriter',
@@ -95,5 +94,4 @@
         env = {'EXPORTERS_GSTORAGE_CREDS_RESOURCE': 'a:b'}
         with nested(self.assertRaisesRegexp(ImportError, 'No module named a'),
                     mock.patch.dict('os.environ', env)):
-            GStorageWriter(options, meta(), export_formatter=JsonExportFormatter(dict()))
->>>>>>> 87b4d734
+            GStorageWriter(options, meta(), export_formatter=JsonExportFormatter(dict()))