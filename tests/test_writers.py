import os
import random
import shutil
import tempfile
import unittest
from exporters.records.base_record import BaseRecord
from exporters.writers import FSWriter
from exporters.writers.base_writer import BaseWriter
from exporters.writers.console_writer import ConsoleWriter
<<<<<<< HEAD
from exporters.writers.odo_writer import ODOWriter
=======
from exporters.writers.filebase_base_writer import FilebaseBaseWriter
>>>>>>> 9a52d3f8


class BaseWriterTest(unittest.TestCase):
    def setUp(self):
        self.options = {
            'log_level': 'DEBUG',
            'logger_name': 'export-pipeline'
        }
        self.writer = BaseWriter(self.options)

    def tearDown(self):
        self.writer.close_writer()

    def test_write_not_implemented(self):
        with self.assertRaises(NotImplementedError):
            self.writer.write('', '')


class ConsoleWriterTest(unittest.TestCase):
    def setUp(self):
        self.options = {
            'log_level': 'DEBUG',
            'logger_name': 'export-pipeline'
        }
        self.writer = ConsoleWriter(self.options)

    def tearDown(self):
        self.writer.close_writer()

    def test_write_console(self):
        items_to_write = []
        for i in range(0, 10):
            item = BaseRecord()
            item['key'] = i
            item['value'] = random.randint(0, 10000)
            items_to_write.append(item)

        self.writer.write_batch(items_to_write)


<<<<<<< HEAD
class OdoWriterTest(unittest.TestCase):

    def setUp(self):
        self.batch_path = 'tests/data/test_data.jl.gz'

        self.tmp_path = tempfile.mkdtemp()
        self.tmp_file = os.path.join(self.tmp_path, 'test.csv')

        self.schema = {'$schema': u'http://json-schema.org/draft-04/schema',
                       'required': [u'item'], 'type': 'object',
                       'properties': {u'item': {'type': 'string'}}}
        self.writer_config = {
            'options': {
                'odo_uri': self.tmp_file,
                'schema': self.schema
            }
        }

    def test_write_csv(self):
        writer = ODOWriter(self.writer_config)
        writer.write(self.batch_path, [])
        writer.close_writer()
        with open(self.tmp_file) as f:
            lines = f.readlines()
        self.assertEqual(lines, ['item\n', 'value1\n', 'value2\n', 'value3\n'])
        shutil.rmtree(self.tmp_path)
=======
class FilebaseBaseWriterTest(unittest.TestCase):

    def test_get_file_number_not_implemented(self):
        writer_config = {
            'options': {
                'filebase': '/tmp/'
            }
        }
        writer = FilebaseBaseWriter(writer_config)
        self.assertIsInstance(writer.get_file_suffix('', ''), basestring)
        path, file_name = writer.create_filebase_name([])
        self.assertEqual(path, '/tmp')
        writer.close_writer()


class FSWriterTest(unittest.TestCase):

    def test_get_file_number(self):
        writer_config = {
            'options': {
                'filebase': '/tmp/exporter_test'
            }
        }
        writer = FSWriter(writer_config)
        self.assertEqual(writer.get_file_suffix('test', 'test'), '0000')
        path, file_name = writer.create_filebase_name([])
        self.assertEqual(path, '/tmp')
        self.assertEqual(file_name, 'exporter_test0000.gz')
        writer.close_writer()
>>>>>>> 9a52d3f8
<|MERGE_RESOLUTION|>--- conflicted
+++ resolved
@@ -7,11 +7,9 @@
 from exporters.writers import FSWriter
 from exporters.writers.base_writer import BaseWriter
 from exporters.writers.console_writer import ConsoleWriter
-<<<<<<< HEAD
 from exporters.writers.odo_writer import ODOWriter
-=======
 from exporters.writers.filebase_base_writer import FilebaseBaseWriter
->>>>>>> 9a52d3f8
+
 
 
 class BaseWriterTest(unittest.TestCase):
@@ -52,7 +50,6 @@
         self.writer.write_batch(items_to_write)
 
 
-<<<<<<< HEAD
 class OdoWriterTest(unittest.TestCase):
 
     def setUp(self):
@@ -79,7 +76,8 @@
             lines = f.readlines()
         self.assertEqual(lines, ['item\n', 'value1\n', 'value2\n', 'value3\n'])
         shutil.rmtree(self.tmp_path)
-=======
+
+
 class FilebaseBaseWriterTest(unittest.TestCase):
 
     def test_get_file_number_not_implemented(self):
@@ -108,5 +106,4 @@
         path, file_name = writer.create_filebase_name([])
         self.assertEqual(path, '/tmp')
         self.assertEqual(file_name, 'exporter_test0000.gz')
-        writer.close_writer()
->>>>>>> 9a52d3f8
+        writer.close_writer()