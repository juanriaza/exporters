import mock
import unittest
import warnings

from exporters.records.base_record import BaseRecord
from exporters.writers.azure_blob_writer import AzureBlobWriter
from exporters.export_formatter.json_export_formatter import JsonExportFormatter
from exporters.writers.azure_file_writer import AzureFileWriter
from exporters.writers.base_writer import InconsistentWriteState

from .utils import meta


class AzureBlobWriterTest(unittest.TestCase):

    def get_writer_config(self):
        return {
            'name': 'exporters.writers.azure_blob_writer.AzureBlobWriter',
            'options': {
                'container': 'datasetsscrapinghub',
                'account_name': 'account_name',
                'account_key': 'account_key'
            }
        }

    def get_batch(self):
        data = [
            {'name': 'Roberto', 'birthday': '12/05/1987'},
            {'name': 'Claudia', 'birthday': '21/12/1985'},
        ]
        return [BaseRecord(d) for d in data]

    @mock.patch('azure.storage.blob.BlobService.create_container')
    def test_invalid_container_name(self, mock_container):
        options = self.get_writer_config()
        options['options']['container'] = 'invalid--container--name'
        warnings.simplefilter('always')
        with warnings.catch_warnings(record=True) as w:
            AzureBlobWriter(
                options, meta(), export_formatter=JsonExportFormatter(dict()))
            self.assertIn("Container name invalid--container--name doesn't conform",
                          str(w[0].message))

    @mock.patch('azure.storage.blob.BlobService.create_container')
    @mock.patch('azure.storage.blob.BlobService.put_block_blob_from_path')
    def test_write_blob(self, create_mock, put_block_blob_mock):

        # given
        items_to_write = self.get_batch()
        options = self.get_writer_config()

        # when:
        writer = AzureBlobWriter(
            options, meta(), export_formatter=JsonExportFormatter(dict()))
        try:
            writer.write_batch(items_to_write)
            writer.flush()
        finally:
            writer.close()

        # then:
        self.assertEqual(writer.get_metadata('items_count'), 2)

    @mock.patch('azure.storage.blob.BlobService.get_blob_properties')
    @mock.patch('azure.storage.blob.BlobService.put_block_blob_from_path')
    @mock.patch('azure.storage.blob.BlobService.create_container')
    def test_write_blob_consistency_size(self, create_mock, put_blob_from_path_mock, get_blob_properties_mock):

        # given
        items_to_write = self.get_batch()
        options = self.get_writer_config()
        options['options']['check_consistency'] = True

        fake_properties = {
            'content-length': 999
        }

        get_blob_properties_mock.return_value = fake_properties

        # when:
        writer = AzureBlobWriter(
            options, meta(), export_formatter=JsonExportFormatter(dict()))
        try:
            writer.write_batch(items_to_write)
            writer.flush()
        finally:
            writer.close()

        with self.assertRaisesRegexp(InconsistentWriteState, 'has unexpected size'):
            writer.finish_writing()

    @mock.patch('azure.storage.blob.BlobService.get_blob_properties')
    @mock.patch('azure.storage.blob.BlobService.put_block_blob_from_path')
    @mock.patch('azure.storage.blob.BlobService.create_container')
    def test_write_blob_consistency_present(self, create_mock, put_blob_from_path_mock, get_blob_properties_mock):
        from azure.common import AzureMissingResourceHttpError
        # given
        items_to_write = self.get_batch()
        options = self.get_writer_config()
        options['options']['check_consistency'] = True

        get_blob_properties_mock.side_effect = AzureMissingResourceHttpError('', 404)

        # when:
        writer = AzureBlobWriter(
            options, meta(), export_formatter=JsonExportFormatter(dict()))
        try:
            writer.write_batch(items_to_write)
            writer.flush()
        finally:
            writer.close()

        with self.assertRaisesRegexp(InconsistentWriteState, 'Missing blob'):
            writer.finish_writing()


class AzureFileWriterTest(unittest.TestCase):

    def get_writer_config(self):
        return {
            'name': 'exporters.writers.azure_file_writer.AzureFileWriter',
            'options': {
                'share': 'datasetsscrapinghub',
                'account_name': 'account_name',
                'account_key': 'account_key',
                'filebase': '/test/'
            }
        }

    def get_batch(self):
        data = [
            {'name': 'Roberto', 'birthday': '12/05/1987'},
            {'name': 'Claudia', 'birthday': '21/12/1985'},
        ]
        return [BaseRecord(d) for d in data]

    @mock.patch('azure.storage.file.FileService.get_file_properties')
    @mock.patch('azure.storage.file.FileService.put_file_from_path')
    @mock.patch('azure.storage.file.FileService.create_share')
    @mock.patch('azure.storage.file.FileService.create_directory')
    def test_write_file_consistency_size(self, create_mock, create_share_mock, put_file_from_path_mock, get_file_properties_mock):

        # given
        items_to_write = self.get_batch()
        options = self.get_writer_config()
        options['options']['check_consistency'] = True

        fake_properties = {
            'content-length': 999
        }

        get_file_properties_mock.return_value = fake_properties

        # when:
        writer = AzureFileWriter(options, export_formatter=JsonExportFormatter(dict()))
        try:
            writer.write_batch(items_to_write)
            writer.flush()
        finally:
            writer.close()

        with self.assertRaises(InconsistentWriteState):
                writer.finish_writing()

    @mock.patch('azure.storage.file.FileService.get_file_properties')
    @mock.patch('azure.storage.file.FileService.put_file_from_path')
    @mock.patch('azure.storage.file.FileService.create_share')
    @mock.patch('azure.storage.file.FileService.create_directory')
    def test_write_file_consistency_present(self, create_mock, create_share_mock, put_file_from_path_mock, get_file_properties_mock):
        from azure.common import AzureMissingResourceHttpError
        # given
        items_to_write = self.get_batch()
        options = self.get_writer_config()
        options['options']['check_consistency'] = True

        get_file_properties_mock.side_effect = AzureMissingResourceHttpError('', 404)

        # when:
<<<<<<< HEAD
        writer = AzureFileWriter(options, export_formatter=JsonExportFormatter(dict()))
=======
        writer = AzureBlobWriter(
            options, meta(), export_formatter=JsonExportFormatter(dict()))
>>>>>>> b2985e06
        try:
            writer.write_batch(items_to_write)
            writer.flush()
        finally:
            writer.close()

<<<<<<< HEAD
        with self.assertRaisesRegexp(InconsistentWriteState, 'Missing file'):
            writer.finish_writing()
=======
        # then:
        self.assertEqual(writer.get_metadata('items_count'), 2)
>>>>>>> b2985e06
<|MERGE_RESOLUTION|>--- conflicted
+++ resolved
@@ -2,6 +2,7 @@
 import unittest
 import warnings
 
+from exporters.meta import ExportMeta
 from exporters.records.base_record import BaseRecord
 from exporters.writers.azure_blob_writer import AzureBlobWriter
 from exporters.export_formatter.json_export_formatter import JsonExportFormatter
@@ -152,7 +153,7 @@
         get_file_properties_mock.return_value = fake_properties
 
         # when:
-        writer = AzureFileWriter(options, export_formatter=JsonExportFormatter(dict()))
+        writer = AzureFileWriter(options, ExportMeta(options), export_formatter=JsonExportFormatter(dict()))
         try:
             writer.write_batch(items_to_write)
             writer.flush()
@@ -176,22 +177,16 @@
         get_file_properties_mock.side_effect = AzureMissingResourceHttpError('', 404)
 
         # when:
-<<<<<<< HEAD
-        writer = AzureFileWriter(options, export_formatter=JsonExportFormatter(dict()))
-=======
-        writer = AzureBlobWriter(
+        writer = AzureFileWriter(
             options, meta(), export_formatter=JsonExportFormatter(dict()))
->>>>>>> b2985e06
         try:
             writer.write_batch(items_to_write)
             writer.flush()
         finally:
             writer.close()
 
-<<<<<<< HEAD
         with self.assertRaisesRegexp(InconsistentWriteState, 'Missing file'):
             writer.finish_writing()
-=======
+
         # then:
-        self.assertEqual(writer.get_metadata('items_count'), 2)
->>>>>>> b2985e06
+        self.assertEqual(writer.get_metadata('items_count'), 2)