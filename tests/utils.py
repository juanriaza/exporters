<<<<<<< HEAD
import contextlib
import os
=======
import mock
>>>>>>> 079e9084
from copy import deepcopy
from exporters.meta import ExportMeta
from exporters.persistence.base_persistence import BasePersistence
from exporters.readers.base_reader import BaseReader
from exporters.writers.base_writer import BaseWriter


VALID_EXPORTER_CONFIG = {
    'reader': {
        'name': 'exporters.readers.random_reader.RandomReader',
    },
    'writer': {
        'name': 'exporters.writers.console_writer.ConsoleWriter',
    },
    'filter': {
        'name': 'exporters.filters.no_filter.NoFilter',
    },
    'filter_before': {
        'name': 'exporters.filters.no_filter.NoFilter',
    },
    'filter_after': {
        'name': 'exporters.filters.no_filter.NoFilter',
    },
    'transform': {
        'name': 'exporters.transform.no_transform.NoTransform',
    },
    'exporter_options': {},
    'persistence': {
        'name': 'exporters.persistence.pickle_persistence.PicklePersistence',
        'options': {'file_path': '/tmp'}
    },
    'grouper': {
        'name': 'exporters.groupers.no_grouper.NoGrouper',
    }
}


def valid_config_with_updates(updates):
    config = deepcopy(VALID_EXPORTER_CONFIG)
    config.update(updates)
    return config


@contextlib.contextmanager
def environment(env):
    old_env = os.environ
    try:
        os.environ = env
        yield
    finally:
        os.environ = old_env


def meta():
    return ExportMeta(None)


class NullWriter(BaseWriter):
    def write(self, *args, **kwargs):
        """
        Everything goes into /dev/null though items should be counted
        """


class ErrorWriter(BaseWriter):
    msg = "ErrorWriter error"

    def write(self, *args, **kwargs):
        raise RuntimeError(self.msg)


class ErrorReader(BaseReader):
    msg = "ErrorReader error"

    def get_next_batch(self, *args, **kwargs):
        raise RuntimeError(self.msg)


class NullPersistence(BasePersistence):
    def generate_new_job(self):
        return None

    def commit_position(self, *args, **kwargs):
        """
        Just ignoring position
        """

    def get_last_position(self):
        return None

    def close(self):
        pass


class CopyingMagicMock(mock.MagicMock):
    def _mock_call(_mock_self, *args, **kwargs):
        return super(CopyingMagicMock, _mock_self)._mock_call(
            *deepcopy(args), **deepcopy(kwargs))<|MERGE_RESOLUTION|>--- conflicted
+++ resolved
@@ -1,9 +1,6 @@
-<<<<<<< HEAD
 import contextlib
 import os
-=======
 import mock
->>>>>>> 079e9084
 from copy import deepcopy
 from exporters.meta import ExportMeta
 from exporters.persistence.base_persistence import BasePersistence
