--- conflicted
+++ resolved
@@ -98,7 +98,7 @@
 
     def test_get_wrong_module_name(self):
         with self.assertRaises(InvalidConfigError):
-            self.config_api.get_module_requirements('not a valid module name')
+            self.config_api.get_module_parameters('not a valid module name')
 
     def test_find_missing_sections(self):
         with self.assertRaises(InvalidConfigError):
@@ -208,7 +208,7 @@
 
     def test_missing_items_in_config_section(self):
         with self.assertRaises(InvalidConfigError):
-            self.config_api._check_valid_requirements({})
+            self.config_api._check_valid_parameters({})
 
     def test_check_valid_grouper(self):
         grouper = {
@@ -216,7 +216,7 @@
             'options': {}
         }
 
-        self.assertIs(self.config_api._check_valid_grouper(grouper), None)
+        self.assertIs(self.config_api._check_valid_parameters(grouper), None)
 
 
 class ModuleLoaderTest(unittest.TestCase):
@@ -450,12 +450,8 @@
 
 
 class S3ByPassTest(unittest.TestCase):
-<<<<<<< HEAD
 
     def test_not_meet_parameters(self):
-=======
-    def test_not_meet_requirements(self):
->>>>>>> 53ed41a7
         exporter_options = ExporterOptions({
             'reader': {'name': 'some other reader'},
             'writer': {'name': 'exporters.writers.s3_writer.S3Writer'},
