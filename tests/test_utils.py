import unittest

<<<<<<< HEAD
from exporters.bypasses.base_bypass import BaseBypass
=======
from exporters.bypasses.base import RequisitesNotMet, BaseBypass
>>>>>>> 8af8df45
from exporters.bypasses.s3_to_s3_bypass import S3Bypass
from exporters.exceptions import (InvalidExpression, ConfigurationError,
                                  ConfigCheckError)
from exporters.exporter_config import ExporterConfig
from exporters.exporter_config import (module_options,
                                       MODULE_TYPES)
from exporters.groupers.base_grouper import BaseGrouper
from exporters.logger.base_logger import CategoryLogger
from exporters.module_loader import ModuleLoader
from exporters.pipeline.base_pipeline_item import BasePipelineItem
from exporters.python_interpreter import Interpreter
from exporters.utils import nested_dict_value, TmpFile, split_file, calculate_multipart_etag
from .utils import environment
from .utils import valid_config_with_updates


class BaseLoggerTest(unittest.TestCase):
    def setUp(self):
        self.options = valid_config_with_updates({
            'exporter_options': {'log_level': 'DEBUG'}
        })

    def test_category_warning(self):
        options = ExporterConfig(self.options)
        logger = CategoryLogger(options.log_options)
        logger.warning('Warning message')

    def test_category_critical(self):
        options = ExporterConfig(self.options)
        logger = CategoryLogger(options.log_options)
        logger.critical('Critial message')


class BasePipelineItemTest(unittest.TestCase):
    def test_pipeline_item_with_type_declared(self):
        class MyPipelineItem(BasePipelineItem):
            supported_options = {'opt1': {'type': int}}

        with self.assertRaisesRegexp(ValueError, 'Value for option .* should be of type'):
            MyPipelineItem({'options': {'opt1': 'string'}}, None)

    def test_pipeline_item_with_env_fallback(self):
        class MyPipelineItem(BasePipelineItem):
            supported_options = {'opt1': {'type': basestring, 'env_fallback': 'ENV_TEST'}}

        with environment({'ENV_TEST': 'test'}):
            instance = MyPipelineItem({}, None)
            self.assertIs(instance.read_option('opt1'), 'test')

        with self.assertRaisesRegexp(ConfigurationError, "Missing value for option"):
            MyPipelineItem({}, None)

    def test_pipeline_item_with_env_fallback_and_default(self):
        class MyPipelineItem(BasePipelineItem):
            supported_options = {
                'opt1': {
                    'type': basestring,
                    'default': 'default_value',
                    'env_fallback': 'ENV_TEST'
                },
            }

        instance = MyPipelineItem({}, None)
        self.assertIs(instance.read_option('opt1'), 'default_value')

        with environment({'ENV_TEST': 'test'}):
            instance = MyPipelineItem({}, None)
            self.assertIs(instance.read_option('opt1'), 'test')

        with environment({'ENV_TEST': 'test'}):
            instance = MyPipelineItem({'options': {'opt1': 'given_value'}}, None)
            self.assertIs(instance.read_option('opt1'), 'given_value')

        with environment({'ENV_TEST': ''}):
            instance = MyPipelineItem({}, None)
            self.assertIs(instance.read_option('opt1'), '')

    def test_pipeline_item_with_no_env_fallback_and_default_and_value(self):
        class MyPipelineItem(BasePipelineItem):
            supported_options = {'opt1': {'type': basestring, 'default': 'default_value'}}

        instance = MyPipelineItem({'options': {'opt1': 'given_value'}}, None)

        self.assertIs(instance.read_option('opt1'), 'given_value')

    def test_simple_supported_option(self):
        class MyPipelineItem(BasePipelineItem):
            supported_options = {'opt1': {'type': basestring}}

        instance = MyPipelineItem({'options': {'opt1': 'given_value'}}, None)
        self.assertIs(instance.read_option('opt1'), 'given_value')

        with self.assertRaisesRegexp(ValueError, "Missing value for option"):
            MyPipelineItem({'options': {}}, None)


class ConfigModuleOptionsTest(unittest.TestCase):
    def test_module_options(self):
        options = module_options()
        self.assertItemsEqual(MODULE_TYPES, options.keys())
        for modules in options.values():
            self.assertIsInstance(modules, list)


class ConfigCheckErrorTest(unittest.TestCase):
    def cce_to_str(self, *args, **kwargs):
        return str(ConfigCheckError(*args, **kwargs))

    def test_just_message(self):
        self.assertEqual(self.cce_to_str(message='str message'),
                         'str message')

    def test_section_missing(self):
        self.assertEqual(self.cce_to_str(message='msg', errors={'sec': 'missing'}),
                         'msg\nsec: missing')

    def test_many_errors(self):
        errors = {
            'sec1': 'missing',
            'sec2': {'number_of_items': 'bad',
                     'batch_size': 'very bad'},
            'sec3': {'single_field': 'invalid'}
        }

        def sorted_lines(s):
            return sorted(s.split())
        # dicts are not ordered, so we use not quite exact comparison
        self.assertEqual(sorted_lines(self.cce_to_str(message='msg', errors=errors)),
                         sorted_lines("""msg
sec1: missing
sec2:
  number_of_items: bad
  batch_size: very bad
sec3:
  single_field: invalid"""))


class ModuleLoaderTest(unittest.TestCase):
    def setUp(self):
        self.module_loader = ModuleLoader()

    def test_reader_valid_class(self):
        options = valid_config_with_updates({
            'exporter_options': {
                'LOG_LEVEL': 'DEBUG',
                'LOGGER_NAME': 'export-pipeline'
            },
            'reader': {
                'name': 'exporters.transform.no_transform.NoTransform',
                'options': {
                }
            }
        })
        with self.assertRaises(TypeError):
            o = ExporterConfig(options)
            self.module_loader.load_reader(o.reader_options)

    def test_writer_valid_class(self):
        options = valid_config_with_updates({
            'exporter_options': {
                'LOG_LEVEL': 'DEBUG',
                'LOGGER_NAME': 'export-pipeline'
            },
            'writer': {
                'name': 'exporters.readers.random_reader.RandomReader',
                'options': {
                    'number_of_items': 1000,
                    'batch_size': 100
                }
            },
        })
        with self.assertRaises(TypeError):
            o = ExporterConfig(options)
            self.module_loader.load_writer(o.writer_options)

    def test_persistence_valid_class(self):
        options = valid_config_with_updates({
            'exporter_options': {
                'LOG_LEVEL': 'DEBUG',
                'LOGGER_NAME': 'export-pipeline'
            },
            'persistence': {
                'name': 'exporters.transform.no_transform.NoTransform',
                'options': {
                }
            }
        })
        o = ExporterConfig(options)
        with self.assertRaises(TypeError):
            self.module_loader.load_persistence(o.persistence_options)

    def test_formatter_valid_class(self):
        options = valid_config_with_updates({
            'exporter_options': {
                'LOG_LEVEL': 'DEBUG',
                'LOGGER_NAME': 'export-pipeline',
                "EXPORTER": 'exporters.writers.console_writer.ConsoleWriter',
            },
            'formatter': {
                'name': 'exporters.transform.no_transform.NoTransform',
                'options': {
                }
            },
        })
        with self.assertRaises(TypeError):
            o = ExporterConfig(options)
            self.module_loader.load_formatter(o.reader_options)

    def test_notifier_valid_class(self):
        options = valid_config_with_updates({
            'exporter_options': {
                'LOG_LEVEL': 'DEBUG',
                'LOGGER_NAME': 'export-pipeline'
            },
            'notifier': {
                'name': 'exporters.transform.no_transform.NoTransform',
                'options': {
                }
            }
        })
        with self.assertRaises(TypeError):
            o = ExporterConfig(options)
            self.module_loader.load_notifier(o.notifiers)

    def test_grouper_valid_class(self):
        options = valid_config_with_updates({
            'exporter_options': {
                'LOG_LEVEL': 'DEBUG',
                'LOGGER_NAME': 'export-pipeline'
            },
            'grouper': {
                'name': 'exporters.transform.no_transform.NoTransform',
                'options': {
                }
            }
        })
        with self.assertRaises(TypeError):
            o = ExporterConfig(options)
            self.module_loader.load_grouper(o.grouper_options)

    def test_filter_valid_class(self):
        options = valid_config_with_updates({
            'exporter_options': {
                'LOG_LEVEL': 'DEBUG',
                'LOGGER_NAME': 'export-pipeline'
            },
            'filter': {
                'name': 'exporters.transform.no_transform.NoTransform',
                'options': {
                }
            },
        })
        with self.assertRaises(TypeError):
            o = ExporterConfig(options)
            self.module_loader.load_filter(o.filter_before_options)

    def test_transform_valid_class(self):
        options = valid_config_with_updates({
            'exporter_options': {
                'LOG_LEVEL': 'DEBUG',
                'LOGGER_NAME': 'export-pipeline'
            },
            'transform': {
                'name': 'exporters.filters.no_filter.NoFilter',
                'options': {
                }
            }
        })
        with self.assertRaises(TypeError):
            o = ExporterConfig(options)
            self.module_loader.load_transform(o.transform_options)

    def test_load_grouper(self):
        grouper = {
            'name': 'exporters.groupers.file_key_grouper.FileKeyGrouper',
            'options': {
                    'keys': ['country_code', 'state', 'city']
            }
        }
        self.assertIsInstance(self.module_loader.load_grouper(grouper, None),
                              BaseGrouper)


class PythonInterpreterTest(unittest.TestCase):
    def setUp(self):
        self.interpreter = Interpreter()

    def test_check(self):
        with self.assertRaises(InvalidExpression):
            self.interpreter.check(5)
        with self.assertRaises(InvalidExpression):
            self.interpreter.check('')
        with self.assertRaises(SyntaxError):
            self.interpreter.check('This is not a valid expression')
        with self.assertRaises(InvalidExpression):
            self.interpreter.check('2+2; 5+6')


class BaseByPassTest(unittest.TestCase):
    def test_not_implemented(self):
        bypass_script = BaseBypass({}, None)
        with self.assertRaises(NotImplementedError):
            BaseBypass.meets_conditions({})
        with self.assertRaises(NotImplementedError):
            bypass_script.execute()


class S3ByPassTest(unittest.TestCase):
    def test_not_meet_supported_options(self):
        exporter_options = ExporterConfig(
            valid_config_with_updates({
                'writer': {'name': 'exporters.writers.s3_writer.S3Writer',
                           'options': {'bucket': 'mock', 'filebase': 'mock'}},
                'exporter_options': {'formatter': {}}
            })
        )
        self.assertFalse(S3Bypass.meets_conditions(exporter_options))

    def test_meet_supported_options(self):
        exporter_options = ExporterConfig(
            valid_config_with_updates({
                'reader': {'name': 'exporters.readers.s3_reader.S3Reader',
                           'options': {'prefix': 'mock', 'bucket': 'mock'}},
                'writer': {'name': 'exporters.writers.s3_writer.S3Writer',
                           'options': {'bucket': 'mock', 'filebase': 'mock'}},
                'exporter_options': {'formatter': {}}
            })
        )
        S3Bypass.meets_conditions(exporter_options)


class NesteDictReadTest(unittest.TestCase):

    def get_nested_dict(self):
        nested_dict = {
            'address': {
                'street': {
                    'name': 'some_name',
                    'number': 123
                }
            },
            'city': 'val',
            'country': 'us'
        }
        return nested_dict

    def test_get_the_right_value(self):
        # given
        nested_dict = self.get_nested_dict()

        # when
        number = nested_dict_value(nested_dict, 'address.street.number'.split('.'))
        city = nested_dict_value(nested_dict, ['city'])

        # then
        self.assertEqual(number, 123)
        self.assertEqual(city, 'val')

    def test_get_not_a_value(self):
        # given
        nested_dict = self.get_nested_dict()

        # when
        with self.assertRaisesRegexp(KeyError, 'could not be found for nested path'):
            nested_dict_value(nested_dict, 'address.postal_code'.split('.'))

    def test_get_none_value(self):
        with self.assertRaisesRegexp(TypeError, 'Could not get key'):
            nested_dict_value({'something': None}, ['something', 'in', 'the', 'way'])


class FileSplit(unittest.TestCase):

    def test_file_chunks(self):
        with TmpFile() as tmp_filename:
            with open(tmp_filename, 'w') as f:
                f.truncate(10000)
            chunks = list(split_file(tmp_filename, 1000))
            self.assertEqual(len(chunks), 10, 'Incorrect number of chunks from file')

    def test_file_chunks_with_smaller_last_chunk(self):
        with TmpFile() as tmp_filename:
            with open(tmp_filename, 'w') as f:
                f.truncate(10000)
            chunks = list(split_file(tmp_filename, 3333))
            self.assertEqual(len(chunks), 4, 'Incorrect number of chunks from file')

    def test_generate_multipart_md5(self):
        with TmpFile() as tmp_filename:
            with open(tmp_filename, 'w') as f:
                f.truncate(10000)
            md5 = calculate_multipart_etag(tmp_filename, 3333)
            expected = '"728d2dbdd842b6a145cc3f3284d66861-4"'
            self.assertEqual(md5, expected, 'Wrong calculated md5 for multipart upload')<|MERGE_RESOLUTION|>--- conflicted
+++ resolved
@@ -1,10 +1,6 @@
 import unittest
 
-<<<<<<< HEAD
-from exporters.bypasses.base_bypass import BaseBypass
-=======
-from exporters.bypasses.base import RequisitesNotMet, BaseBypass
->>>>>>> 8af8df45
+from exporters.bypasses.base import BaseBypass
 from exporters.bypasses.s3_to_s3_bypass import S3Bypass
 from exporters.exceptions import (InvalidExpression, ConfigurationError,
                                   ConfigCheckError)
